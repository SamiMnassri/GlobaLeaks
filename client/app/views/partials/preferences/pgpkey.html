<<<<<<< HEAD
<div data-ng-form="pgpkeyForm">
  <div data-ng-show="preferences.pgp_key_fingerprint !== ''">
    <div class="alert alert-success">
      <span data-translate>Encryption is enabled!</span>
      <span data-translate>Email notifications will be encrypted.</span>
    </div>

    <div pgp-pubkey-display key-str="preferences.pgp_key_public"></div>
    <div class="form-group">
      <input data-ng-model="preferences.pgp_key_remove" type="checkbox">
      <label data-translate>Remove the PGP key</label>
    </div>
=======
<div data-ng-if="!node.disable_encryption_warning && preferences.pgp_key_status === 'enabled'">
  <div class="alert alert-success">
    <span data-translate>Encryption is enabled!</span>
    <span data-translate>Email notifications will be encrypted.</span>
>>>>>>> 37d26cb6
  </div>

  <div class="form-group" data-ng-hide="preferences.pgp_key_fingerprint !== ''" data-ng-class="{'has-error': !pgpkeyForm.$valid}">
    <div class="alert alert-danger">
      <div data-translate>Encryption has not been enabled!</div>
      <div data-translate>Email notifications won't be encrypted.</div>
    </div>
    <div>
      <label data-translate>Set a PGP public key for encryption of email notifications</label>
      <textarea data-pgp-pubkey-validator="canBeEmpty" class="form-control" data-ng-attr-placeholder="{{'Copy and paste the PGP public key here' | translate}}" data-ng-model="preferences.pgp_key_public"></textarea>
    </div>
  </div>
  <div class="form-group">
    <button type="submit" class="btn btn-success" data-ng-click="pref_save()" data-ng-disabled="pgpkeyForm.$invalid">
      <i class="glyphicon glyphicon-ok"></i>
      <span data-translate>Update notification and encryption settings</span>
    </button>
  </div>
</div><|MERGE_RESOLUTION|>--- conflicted
+++ resolved
@@ -1,6 +1,5 @@
-<<<<<<< HEAD
 <div data-ng-form="pgpkeyForm">
-  <div data-ng-show="preferences.pgp_key_fingerprint !== ''">
+  <div data-ng-show="!node.disable_encryption_warning && preferences.pgp_key_fingerprint !== ''">
     <div class="alert alert-success">
       <span data-translate>Encryption is enabled!</span>
       <span data-translate>Email notifications will be encrypted.</span>
@@ -11,14 +10,7 @@
       <input data-ng-model="preferences.pgp_key_remove" type="checkbox">
       <label data-translate>Remove the PGP key</label>
     </div>
-=======
-<div data-ng-if="!node.disable_encryption_warning && preferences.pgp_key_status === 'enabled'">
-  <div class="alert alert-success">
-    <span data-translate>Encryption is enabled!</span>
-    <span data-translate>Email notifications will be encrypted.</span>
->>>>>>> 37d26cb6
   </div>
-
   <div class="form-group" data-ng-hide="preferences.pgp_key_fingerprint !== ''" data-ng-class="{'has-error': !pgpkeyForm.$valid}">
     <div class="alert alert-danger">
       <div data-translate>Encryption has not been enabled!</div>
