--- conflicted
+++ resolved
@@ -57,11 +57,7 @@
     </ul>
   </div>
   <div id="SubmitBox" class="pager pull-left" style="margin-left: 20px" data-ng-show="!hasNextStep()">
-<<<<<<< HEAD
-    <button id="SubmissionButton" class="btn btn-success SubmitButton" data-ng-click="submit()" data-ng-disabled="submission.uploading || submissionForm.$invalid || !receiver_selected" type="submit">
-=======
     <button id="SubmissionButton" class="btn btn-success" data-ng-click="submission.submit()" data-ng-disabled="submission.uploading || submissionForm.$invalid || !receiver_selected" type="submit">
->>>>>>> caad3b52
       <i id="SubmitIconWait" class="glyphicon glyphicon-time"></i>
       <i id="SubmitIconOK" style="display: none;" class="glyphicon glyphicon-ok"></i>
       <span data-translate>Submit</span>
