<!doctype html>
<html data-ng-app="GLClient" data-ng-keydown="keypress($event)" data-ng-strict-di>
  <head>
    <title data-ng-bind="node.name"></title>
    <meta charset="utf-8" />
    <meta name="description" content="" />
    <meta name="viewport" content="width=device-width, user-scalable=no" />
    <meta name="referrer" content="never" />

    <!-- Ticket #1480 : Specify the ordered IE support starting from EDGE and ending with 11 -->
    <meta http-equiv="X-UA-Compatible" content="IE=EDGE,11" />

    <link rel="icon" href="inlinefiles/favicon.ico" type="image/x-icon">

    <!-- build:css css/styles.css -->
    <link rel="stylesheet" href="components/bootstrap-inline-rtl/dist/css/bootstrap.css" />
    <link rel="stylesheet" href="css/main.css" />
    <link rel="stylesheet" href="css/admin.css" />
    <link rel="stylesheet" href="css/home.css" />
    <link rel="stylesheet" href="css/submission.css" />
    <link rel="stylesheet" href="css/tip.css" />
    <!-- endbuild -->

    <link rel="stylesheet" data-ng-href="data:text/css;base64,{{node.css}}" />
  </head>

  <body>
    <style type="text/css">
<<<<<<< HEAD
      #LoadingOverlay,
      .LoadingOverlay {
=======
      .block-user-input {
        pointer-events: none;
        user-select: none;
        -webkit-user-select: none;
        -moz-user-select: none;
        -ms-user-select: none;
      }

      .PageOverlay {
>>>>>>> e3bcc4d0
        position: fixed;
        width: 100%;
        height: 100%;
        top: 0;
        display: flex;
        align-items: center;
        text-align: center;
        z-index: 2147483647;
      }

      #LoaderBox,
      .LoaderBox {
        position: relative;
        margin: 0 auto;
        width: 30%;
        height: 33%;
        display: flex;
        align-items: center;
        font-size: 48px;
        font-family: "Helvetica Neue", Helvetica,Arial, sans-serif;
        font-size: 48px;
        color: #555;
        background-color: #FFF;
        border: 1px solid #DDD;
        border-radius: 10px 10px 10px 10px;
        -moz-border-radius: 10px 10px 10px 10px;
        -webkit-border-radius: 10px 10px 10px 10px;
      }

      #LoaderBoxContent,
      .LoaderBoxContent {
        margin: 0 auto;
      }

      .LoaderPegs {
        font-family: sans-serif;
        font-size: 0.6em;
        color: #EAEAEA;
        text-align: left;
        height: 15px;
      }

      .gly-spin {
        -webkit-animation: gly-spin 2s infinite linear;
        animation: gly-spin 2s infinite linear;
      }

      @-webkit-keyframes gly-spin {
        0% {
          -webkit-transform: rotate(0deg);
          transform: rotate(0deg);
        }
        100% {
          -webkit-transform: rotate(359deg);
          transform: rotate(359deg);
        }
      }

      @keyframes gly-spin {
        0% {
          -webkit-transform: rotate(0deg);
          transform: rotate(0deg);
        }
        100% {
          -webkit-transform: rotate(359deg);
          transform: rotate(359deg);
        }
      }

      [ng\:cloak], [ng-cloak], [ng-cloak], [x-ng-cloak], .ng-cloak, .x-ng-cloak {
        display: none !important;
      }

      #BrowserNotSupported {
        display: none;
      }

      .preload_error {
        margin: 0 auto;
        padding: 30px;
      }
    </style>

    <noscript>
      <div class="preload_error">
        <h1>Error! :(</h1>
        <br /><br />
        <p>
          Your browser is not running Javascript that is required to
          use the whistleblowing client.<br /><br />

          It's common believe that Javascript and security don't sound
          well together, for this reason we suggest to use the Tor Browser,
          an extremely tuned FireFox browser with Tor integrated.

          Here you can found and download the latest release of:
          <a href="https://www.torproject.us/projects/torbrowser.html">Tor Browser</a>.
        </p>
      </div>
    </noscript>

    <div id="BrowserNotSupported" class="preload_error block-user-input">
      <div>
        <h1>[EN] Warning! :(</h1><br /><br />
        <div>
          You are running an unsupported (and potentially vulnerable) browser.<br /><br />
          You are strongly advised to download and install the
          <a href="https://www.torproject.us/projects/torbrowser.html">Tor Browser</a>
          to securely and anonymously access this whistleblowing platform.<br />

          The following is the list of the other supported browsers:<br />
          <ul>
            <li>Mozilla Firefox &gt;= 21</li>
            <li>Google Chrome &gt;= 11</li>
            <li>Safari: &gt;= 6.1</li>
            <li>Edge: &gt;= 12</li>
            <li>Internet Explorer &gt;= 11</li>
          </ul>

          Please note that the above browers, even if supported, does not benefit of the same high anonimity guarantees of the Tor Browser.
        </div>
      </div>
      <br /><br />
      <div>
        <h1>[IT] Attenzione! :(</h1><br /><br />
        <div>
          Il browser in uso non è supportato ed è potenzialmente vulnerabile.<br /><br />
          Si invita caldamente a scaricare ed installare il
          <a href="https://www.torproject.us/projects/torbrowser.html">Tor Browser</a>
          al fine di accedere a questa piattaforma di whistleblowing in modo sicuro ed anonimo.<br />

          La  seguente è  la lista degli altri browser supportati:<br />
          <ul>
            <li>Mozilla Firefox &gt;= 21</li>
            <li>Google Chrome &gt;= 11</li>
            <li>Safari: &gt;= 6.1</li>
            <li>Edge: &gt;= 12</li>
            <li>Internet Explorer &gt;= 11</li>
          </ul>

          Si prega di notare che i browser sopra citati, anche se supportati, non beneficiano delle stesse garanzie di anonimato e sicurezza offerte dal Tor Browser.
        </div>
      </div>
    </div>

<<<<<<< HEAD
    <div id="BrowserSupported">
      <div id="LoadingOverlay" data-ng-hide="started">
        <div id="LoaderBox" class="ng-cloak">
=======
    <div id="BrowserSupported" data-ng-class="{'block-user-input': showLoadingModal}">
      <div data-ng-if="started" class="ng-cloak" data-ng-include="'app.html'"></div>

      <div data-ng-hide="started" class="PageOverlay block-user-input">
        <div id="LoaderBox">
>>>>>>> e3bcc4d0
          <div id="LoaderBoxContent">
            <div class="glyphicon glyphicon-cog gly-spin"></div>
            <div data-translate>Loading</div>
          </div>
        </div>
      </div>
<<<<<<< HEAD

      <!-- this is resolved by angular-js only at the end of the startup (js loading) -->
      <div data-ng-if="showLoadingModal" class="ng-cloack" data-ng-include="'views/load_modal.html'"></div>
      <div data-ng-if="started" class="ng-cloak" data-ng-include="'app.html'"></div>
=======
>>>>>>> e3bcc4d0
    </div>

    <!-- build:js js/scripts.js -->
    <script src="components/stacktrace-js/dist/stacktrace.min.js"></script>
    <script src="components/scrypt-async/scrypt-async.min.js"></script>
    <script src="components/openpgp/dist/openpgp.js"></script>
    <script src="components/angular/angular.js"></script>
    <script src="components/angular-aria/angular-aria.min.js"></script>
    <script src="components/angular-filter/dist/angular-filter.min.js"></script>
    <script src="components/angular-resource/angular-resource.min.js"></script>
    <script src="components/angular-route/angular-route.min.js"></script>
    <script src="components/angular-sanitize/angular-sanitize.min.js"></script>
    <script src="components/angular-translate/angular-translate.min.js"></script>
    <script src="components/angular-translate-loader-url/angular-translate-loader-url.min.js"></script>
    <script src="components/angular-translate-loader-static-files/angular-translate-loader-static-files.min.js"></script>
    <script src="components/angular-ui-bootstrap-bower/ui-bootstrap-tpls.min.js"></script>
    <script src="components/d3/d3.min.js"></script>
    <script src="components/file-saver.js/FileSaver.js"></script>
    <script src="components/angular-file-saver/dist/angular-file-saver.min.js"></script>
    <script src="components/flow.js/dist/flow.min.js"></script>
    <script src="components/ng-flow/dist/ng-flow.min.js"></script>
    <script src="components/zxcvbn/dist/zxcvbn.js"></script>
    <script src="components/angular-zxcvbn/dist/angular-zxcvbn.js"></script>
    <script src="components/angular-dynamic-locale/tmhDynamicLocale.min.js"></script>
    <script src="js/app.js"></script>
    <script src="js/services.js"></script>
    <script src="js/directives.js"></script>
    <script src="js/filters.js"></script>
    <script src="js/templates.js"></script>
    <script src="js/crypto/main.js"></script>
    <script src="js/crypto/whistleblower.js"></script>
    <script src="js/crypto/receiver.js"></script>
    <script src="js/crypto/user.js"></script>
    <script src="js/controllers/main.js"></script>
    <script src="js/controllers/preferences.js"></script>
    <script src="js/controllers/fileupload.js"></script>
    <script src="js/controllers/wizard.js"></script>
    <script src="js/controllers/home.js"></script>
    <script src="js/controllers/receiver.js"></script>
    <script src="js/controllers/tip.js"></script>
    <script src="js/controllers/custodian.js"></script>
    <script src="js/controllers/admin/main.js"></script>
    <script src="js/controllers/admin/users.js"></script>
    <script src="js/controllers/admin/receivers.js"></script>
    <script src="js/controllers/admin/contexts.js"></script>
    <script src="js/controllers/admin/fields.js"></script>
    <script src="js/controllers/admin/steps.js"></script>
    <script src="js/controllers/admin/questionnaires.js"></script>
    <script src="js/controllers/admin/overview.js"></script>
    <script src="js/controllers/admin/stats.js"></script>
    <script src="js/controllers/admin/shorturls.js"></script>
    <script src="js/controllers/submission.js"></script>
    <script src="js/controllers/receipt.js"></script>
    <script src="js/controllers/login.js"></script>
    <script src="js/controllers/user.js"></script>
    <!-- endbuild -->

    <script type="text/javascript">
      var isBrowserCompatible = function() {
        if (typeof window === 'undefined') {
          return false;
        }

        if (!(window.File && window.FileList && window.FileReader)) {
          console.log("GlobaLeaks startup failure: missing support for File API");
          return false;
        }

        if (typeof Blob === 'undefined' ||
            (!Blob.prototype.slice && !Blob.prototype.webkitSlice && !!Blob.prototype.mozSlice)) {
          console.log("GlobaLeaks startup failure: missing support for Blob API");
          return false;
        }

        // Checks related to Webworker compatibility
        if (typeof window.Worker === 'undefined') {
          console.log("GlobaLeaks startup failure: missing Webworker support");
          return false;
        }

        // Check related to WebCrypto compatibility currently disabled as end2end encryption  is still not finalized
        if (!(window.crypto && window.crypto.getRandomValues) &&
            !(typeof window.msCrypto === 'object' && typeof window.msCrypto.getRandomValues === 'function')) {
          console.log("GlobaLeaks startup failure: missing end-2-end encryption requirements");
          return false;
        }

        return true;
      };

      function loadjsfile(filepath) {
       var fileref = document.createElement('script');
       fileref.setAttribute("type", "text/javascript");
       fileref.setAttribute("src", filepath);
       if (typeof fileref != "undefined") {
         document.getElementsByTagName("head")[0].appendChild(fileref);
       }
      }
 
      function start_globaleaks() {
        if (isBrowserCompatible()) {
          loadjsfile("js/scripts.js");
        } else {
          document.getElementById("BrowserSupported").style.display = "none";
          document.getElementById("BrowserNotSupported").style.display = "block";
        }
      }
      <!-- start_globaleaks(); -->
    </script>

    <script data-ng-if="node.script" data-ng-src="{{Utils.base64ToTrustedScriptUrl(node.script)}}"></script>
  </body>
</html><|MERGE_RESOLUTION|>--- conflicted
+++ resolved
@@ -26,10 +26,6 @@
 
   <body>
     <style type="text/css">
-<<<<<<< HEAD
-      #LoadingOverlay,
-      .LoadingOverlay {
-=======
       .block-user-input {
         pointer-events: none;
         user-select: none;
@@ -39,7 +35,6 @@
       }
 
       .PageOverlay {
->>>>>>> e3bcc4d0
         position: fixed;
         width: 100%;
         height: 100%;
@@ -50,7 +45,6 @@
         z-index: 2147483647;
       }
 
-      #LoaderBox,
       .LoaderBox {
         position: relative;
         margin: 0 auto;
@@ -69,17 +63,8 @@
         -webkit-border-radius: 10px 10px 10px 10px;
       }
 
-      #LoaderBoxContent,
       .LoaderBoxContent {
         margin: 0 auto;
-      }
-
-      .LoaderPegs {
-        font-family: sans-serif;
-        font-size: 0.6em;
-        color: #EAEAEA;
-        text-align: left;
-        height: 15px;
       }
 
       .gly-spin {
@@ -185,30 +170,19 @@
       </div>
     </div>
 
-<<<<<<< HEAD
-    <div id="BrowserSupported">
-      <div id="LoadingOverlay" data-ng-hide="started">
-        <div id="LoaderBox" class="ng-cloak">
-=======
-    <div id="BrowserSupported" data-ng-class="{'block-user-input': showLoadingModal}">
-      <div data-ng-if="started" class="ng-cloak" data-ng-include="'app.html'"></div>
-
-      <div data-ng-hide="started" class="PageOverlay block-user-input">
-        <div id="LoaderBox">
->>>>>>> e3bcc4d0
-          <div id="LoaderBoxContent">
+    <div id="BrowserSupported" class="ng-cloak" data-ng-class="{'block-user-input': blockUserInput || showLoadingModal}">
+      <div data-ng-hide="started && !showLoadingModal" class="PageOverlay block-user-input">
+        <div class="LoaderBox">
+          <div class="LoaderBoxContent">
             <div class="glyphicon glyphicon-cog gly-spin"></div>
-            <div data-translate>Loading</div>
+            <div data-translate>Loading…</div>
           </div>
         </div>
       </div>
-<<<<<<< HEAD
-
-      <!-- this is resolved by angular-js only at the end of the startup (js loading) -->
-      <div data-ng-if="showLoadingModal" class="ng-cloack" data-ng-include="'views/load_modal.html'"></div>
-      <div data-ng-if="started" class="ng-cloak" data-ng-include="'app.html'"></div>
-=======
->>>>>>> e3bcc4d0
+
+      <div data-ng-if="started">
+        <div data-ng-include="'app.html'"></div>
+      </div>
     </div>
 
     <!-- build:js js/scripts.js -->
