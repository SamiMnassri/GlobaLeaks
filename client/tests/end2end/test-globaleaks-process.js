--- conflicted
+++ resolved
@@ -301,11 +301,7 @@
     });
   });
 
-<<<<<<< HEAD
-  it('Recipient should be able to delete first submission from its tip page', function() {
-=======
   it('Recipient should be able to delete third submission from its tip page', function() {
->>>>>>> 37d26cb6
     utils.login_receiver(receiver_username, receiver_password);
 
     // Find the uuid of the first tip.
