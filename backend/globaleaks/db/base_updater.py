--- conflicted
+++ resolved
@@ -114,7 +114,6 @@
     """
     This is the base class used by every Updater
     """
-    test = False
 
     def __init__(self, old_db_file, new_db_file, start_ver):
 
@@ -139,13 +138,8 @@
         self.debug_info = "   [%d => %d] " % (start_ver, start_ver + 1)
 
         self.table_history = {
-<<<<<<< HEAD
-            'Node' : [ Node_version_5, Node_version_6, Node_version_7, Node_version_9, None, Node_version_11, None, Node_version_12, Node_version_13, models.Node, None],
-            'User' : [ User_version_5, User_version_9, None, None, None, models.User, None, None, None, None, None],
-=======
             'Node' : [ Node_version_5, Node_version_6, Node_version_7, Node_version_9, None, Node_version_11, None, Node_version_12, Node_version_13, Node_version_14, models.Node],
             'User' : [ User_version_5, User_version_9, None, None, None, User_version_14, None, None, None, None, models.User],
->>>>>>> a3247312
             'Context' : [ Context_version_6, None, Context_version_7, Context_version_8, Context_version_11, None, None, Context_version_12, Context_version_13, models.Context, None],
             'Receiver': [ Receiver_version_7, None, None, Receiver_version_8, Receiver_version_9, models.Receiver, None, None, None, None, None],
             'ReceiverFile' : [ models.ReceiverFile, None, None, None, None, None, None, None, None, None, None],
@@ -158,12 +152,7 @@
             'ReceiverInternalTip' : [ models.ReceiverInternalTip, None, None, None, None, None, None, None, None, None, None],
             'ReceiverContext' : [ models.ReceiverContext, None, None, None, None, None, None, None, None, None, None],
             'Message' : [ models.Message, None, None, None, None, None, None, None, None, None, None],
-<<<<<<< HEAD
-            'WeekStats' : [models.WeekStats, None, None, None, None, None, None, None, None, None, None],
-            'Anomalies' : [models.Anomalies, None, None, None, None, None, None, None, None, None, None],
-=======
             'Stats' : [models.Stats, None, None, None, None, None, None, None, None, None, None],
->>>>>>> a3247312
             'ApplicationData' : [ApplicationData_version_10, None, None, None, None, None, None, models.ApplicationData, None, None, None],
         }
 
@@ -355,33 +344,12 @@
 
     def migrate_Stats(self):
         """
-        has been created between 9 and 10, and replaced in WeekStats on 15
+        has been created between 9 and 10!
         """
         if self.start_ver < 10:
             return
 
-        if self.start_ver > 14:
-            return
-
         self._perform_copy_list("Stats")
-
-    def migrate_WeekStats(self):
-        """
-        Created between 14 and 15
-        """
-        if self.start_ver < 15:
-            return
-
-        self._perform_copy_list("WeekStats")
-
-    def migrate_Anomalies(self):
-        """
-        Created between 14 and 15
-        """
-        if self.start_ver < 15:
-            return
-
-        self._perform_copy_list("Anomalies")
 
     def migrate_ApplicationData(self):
         """
