# -*- coding: UTF-8
#
# wizard

from globaleaks import models, security
from globaleaks.orm import transact
from globaleaks.handlers.base import BaseHandler
from globaleaks.handlers.admin.context import db_create_context
from globaleaks.handlers.admin.receiver import db_create_receiver
from globaleaks.handlers.admin.user import db_create_admin_user
from globaleaks.handlers.public import serialize_node
from globaleaks.rest import requests
from globaleaks.rest.apicache import GLApiCache
from globaleaks.settings import GLSettings
from globaleaks.utils.utility import log, datetime_null

from twisted.internet.defer import inlineCallbacks


@transact
def wizard(store, request, language):
    try:
        node = store.find(models.Node).one()
        node.default_language = language
        node.languages_enabled = [language]
        node.name = request['node']['name']
        node.description[language] = request['node']['name']
        node.header_title_homepage[language] = request['node']['name']
        node.presentation[language] = request['node']['name']
        node.allow_unencrypted = request['node']['allow_unencrypted']
        node.wizard_done = True

        context = db_create_context(store, request['context'], language)

        request['receiver']['contexts'] = [context.id]
        request['receiver']['language'] = language
        db_create_receiver(store, request['receiver'], language)

<<<<<<< HEAD
        admin = store.find(models.User, (models.User.username == unicode('admin'))).one()

        admin.mail_address = request['admin']['mail_address']
=======
        admin_dict = {
            'username': u'admin',
            'password': request['admin']['password'],
            'role': u'admin',
            'state': u'enabled',
            'deletable': False,
            'name': u'Admin',
            'description': u'',
            'mail_address': request['admin']['mail_address'],
            'language': language,
            'timezone': node.default_timezone,
            'password_change_needed': False,
            'pgp_key_remove': False,
            'pgp_key_status': 'disabled',
            'pgp_key_info': '',
            'pgp_key_fingerprint': '',
            'pgp_key_public': '',
            'pgp_key_expiration': datetime_null()
        }

        db_create_admin_user(store, admin_dict, language)
>>>>>>> 37d26cb6

    except Exception as excep:
        log.err("Failed wizard initialization %s" % excep)
        raise excep


class Wizard(BaseHandler):
    """
    Setup Wizard handler
    """
    @BaseHandler.unauthenticated
    @inlineCallbacks
    def post(self):
        request = self.validate_message(self.request.body,
                                        requests.WizardDesc)

        yield wizard(request, self.request.language)

        # cache must be updated in particular to set wizard_done = True
        public_node_desc = yield serialize_node(self.request.language)
        GLApiCache.invalidate()

        self.set_status(201)  # Created<|MERGE_RESOLUTION|>--- conflicted
+++ resolved
@@ -36,11 +36,6 @@
         request['receiver']['language'] = language
         db_create_receiver(store, request['receiver'], language)
 
-<<<<<<< HEAD
-        admin = store.find(models.User, (models.User.username == unicode('admin'))).one()
-
-        admin.mail_address = request['admin']['mail_address']
-=======
         admin_dict = {
             'username': u'admin',
             'password': request['admin']['password'],
@@ -62,7 +57,6 @@
         }
 
         db_create_admin_user(store, admin_dict, language)
->>>>>>> 37d26cb6
 
     except Exception as excep:
         log.err("Failed wizard initialization %s" % excep)
