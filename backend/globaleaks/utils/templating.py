--- conflicted
+++ resolved
@@ -8,16 +8,13 @@
 # supporter KeyWords are here documented:
 # https://github.com/globaleaks/GlobaLeaks/wiki/Customization-guide#customize-notification
 
-<<<<<<< HEAD
 from globaleaks import models
 from globaleaks.settings import GLSetting
-from globaleaks.utils.utility import log, ISO8601_to_pretty_str_tz, dump_file_list, dump_submission_fields
-=======
-import copy
-
-from globaleaks.settings import GLSetting
-from globaleaks.utils.utility import log, ISO8601_to_pretty_str, dump_file_list, dump_submission_steps
->>>>>>> c82b7b0e
+from globaleaks.utils.utility import (ISO8601_to_pretty_str,
+                                      ISO8601_to_pretty_str_tz,
+                                      log,
+                                      dump_file_list, dump_submission_steps)
+
 
 class Templating:
 
@@ -356,4 +353,4 @@
         return str(self.zip['files_number'])
 
     def TotalSize(self):
-        return str(self.zip['total_size'])
+        return str(self.zip['total_size'])