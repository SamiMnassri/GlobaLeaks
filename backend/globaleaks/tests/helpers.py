--- conflicted
+++ resolved
@@ -30,23 +30,15 @@
 from globaleaks.handlers.base import GLApiCache, GLHTTPConnection
 from globaleaks.handlers.admin import create_context, get_context, update_context, create_receiver, db_get_context_steps
 from globaleaks.handlers.admin.field import create_field
-<<<<<<< HEAD
 from globaleaks.handlers.rtip import receiver_serialize_tip
 from globaleaks.handlers.wbtip import wb_serialize_tip
 from globaleaks.handlers.submission import create_submission, create_whistleblower_tip
-=======
-from globaleaks.handlers.submission import db_finalize_submission, create_whistleblower_tip
->>>>>>> ec807ee2
 from globaleaks.jobs import delivery_sched, notification_sched, statistics_sched
 from globaleaks.models import db_forge_obj, ReceiverTip, ReceiverFile, WhistleblowerTip, InternalTip
 from globaleaks.settings import GLSetting, transact, transact_ro
 from globaleaks.security import GLSecureTemporaryFile
 from globaleaks.third_party import rstr
-<<<<<<< HEAD
 from globaleaks.utils import tempobj, token
-=======
-from globaleaks.utils import mailutils
->>>>>>> ec807ee2
 from globaleaks.utils.token import Token
 from globaleaks.utils.utility import datetime_null, log
 
@@ -275,11 +267,7 @@
         return dummy_file
 
     @inlineCallbacks
-<<<<<<< HEAD
     def emulate_file_upload(self, token):
-=======
-    def emulate_file_upload(self, associated_token):
->>>>>>> ec807ee2
         """
         This emulate the file upload of a incomplete submission
         """
@@ -290,21 +278,14 @@
 
             dummyFile = yield threads.deferToThread(files.dump_file_fs, dummyFile)
             dummyFile['creation_date'] = datetime_null()
-<<<<<<< HEAD
 
             token.associate_file(dummyFile)
 
-=======
->>>>>>> ec807ee2
             registered_file = files.memory_file_serialize(dummyFile)
 
             self.assertFalse({'size', 'content_type', 'name', 'creation_date', 'id'} - set(registered_file.keys()))
 
-<<<<<<< HEAD
     def emulate_file_append(self, tip_id):
-=======
-    def emulate_file_append(self, associated_submission_id):
->>>>>>> ec807ee2
 
         for i in range(0,2): # we emulate a constant upload of 2 files
 
@@ -312,11 +293,7 @@
 
             dummyFile = yield threads.deferToThread(files.dump_file_fs, dummyFile)
             registered_file = yield files.register_file_db(
-<<<<<<< HEAD
                 dummyFile, tip_id,
-=======
-                dummyFile, associated_submission_id,
->>>>>>> ec807ee2
             )
 
             self.assertFalse({'size', 'content_type', 'name', 'creation_date', 'id'} - set(registered_file.keys()))
@@ -383,12 +360,6 @@
         return wbtips_desc
 
 
-
-@transact
-def db_wrapper_finalize(store, dToken, dSubmission):
-    x = db_finalize_submission(store, dToken, dSubmission, 'en')
-    return x
-
 class TestGLWithPopulatedDB(TestGL):
 
     @inlineCallbacks
@@ -449,30 +420,19 @@
     @inlineCallbacks
     def perform_submission(self):
 
-<<<<<<< HEAD
+        c = task.Clock()
         self.dummyToken = Token(token_kind='submission',
                                 context_id=self.dummyContext['id'])
         self.dummySubmission['context_id'] = self.dummyContext['id']
         self.dummySubmission['receivers'] = self.dummyContext['receivers']
         self.dummySubmission['wb_steps'] = yield fill_random_fields(self.dummyContext['id'])
+        
         yield self.emulate_file_upload(self.dummyToken)
+
         self.dummySubmission = yield create_submission(self.dummyToken,
                                                          self.dummySubmission,
                                                          'en')
 
-=======
-        c = task.Clock()
-        self.dummyToken = Token(token_kind='submission',
-                                context_id=self.dummyContext['id'],
-                                debug=False)
-        self.dummySubmission['context_id'] = self.dummyContext['id']
-        self.dummySubmission['receivers'] = self.dummyContext['receivers']
-        self.dummySubmission['wb_steps'] = yield fill_random_fields(self.dummyContext['id'])
-        self.dummySubmission = yield db_wrapper_finalize(
-            self.dummyToken, self.dummySubmission)
-
-        yield self.emulate_file_upload(self.dummyToken)
->>>>>>> ec807ee2
         self.dummyWBTip = yield create_whistleblower_tip(self.dummySubmission)
 
         yield delivery_sched.DeliverySchedule().operation()
