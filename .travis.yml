language: python
services:
  - mysql
python:
  - "2.7"
install:
  - curl -s https://raw2.github.com/globaleaks/GlobaLeaks/master/scripts/travis/install.sh | sh
before_script:
  - curl -s https://raw2.github.com/globaleaks/GlobaLeaks/master/scripts/travis/before_script.sh | sh
script:
<<<<<<< HEAD
  - curl -s https://raw2.github.com/globaleaks/GlobaLeaks/master/scripts/travis/script.sh | sh
=======
  - sudo -i bash -x -c 'apt-get update -y'
  - sudo -i bash -x -c 'apt-get install curl git python-software-properties -y'
  - sudo -i bash -x -c 'mkdir -p /data/globaleaks'
  - sudo -i bash -x -c 'chown travis:travis /data/globaleaks'
  - git clone https://github.com/globaleaks/GLBackend /data/globaleaks/GLBackend_trial
  - cd /data/globaleaks/GLBackend_trial && trial globaleaks
  - git clone https://github.com/globaleaks/GlobaLeaks /data/globaleaks/GlobaLeaks
  - cd /data/globaleaks/GlobaLeaks && (git checkout ${TRAVIS_BRANCH} >& /dev/null || git checkout HEAD >& /dev/null)
  - /data/globaleaks/GlobaLeaks/scripts/build-testing-package.sh -c${TRAVIS_BRANCH} -b${TRAVIS_BRANCH}
  - sudo -i bash -x -c 'add-apt-repository "deb http://deb.torproject.org/torproject.org $(lsb_release -s -c) main"'
  - sudo -i bash -x -c 'gpg --keyserver x-hkp://pool.sks-keyservers.net --recv-keys 0x886DDD89'
  - sudo -i bash -x -c 'gpg --export A3C4F0F979CAA22CDBA8F512EE8CBC9E886DDD89 | sudo apt-key add -'
  - sudo -i bash -x -c 'apt-get update'
  - sudo -i bash -x -c 'apt-get install tor tor-geoipdb -y'
  - sudo -i bash -x -c 'mkdir -p /data/globaleaks/deb/'
  - sudo -i bash -x -c 'cp /data/globaleaks/GLBackend_tmp/glbackend_build/deb_dist/globaleaks*deb /data/globaleaks/deb/'
  - sudo -i bash -x -c 'chmod +x /data/globaleaks/GlobaLeaks/scripts/install-ubuntu-12_04.sh'
  - sudo TRAVIS=true -i bash -x -c '/data/globaleaks/GlobaLeaks/scripts/install-ubuntu-12_04.sh'
  - sudo -i bash -x -c 'echo "VirtualAddrNetwork 10.23.47.0/10" >> /etc/tor/torrc'
  - sudo -i bash -x -c 'echo "AutomapHostsOnResolve 1" >> /etc/tor/torrc'
  - sudo -i bash -x -c 'echo "TransPort 9040" >> /etc/tor/torrc'
  - sudo -i bash -x -c 'echo "TransListenAddress 127.0.0.1" >> /etc/tor/torrc'
  - sudo -i bash -x -c 'echo "DNSPort 5353" >> /etc/tor/torrc'
  - sudo -i bash -x -c 'echo "DNSListenAddress 127.0.0.1" >> /etc/tor/torrc'
  - sudo -i bash -x -c 'echo "HiddenServiceDir /var/globaleaks/torhs/" >> /etc/tor/torrc'
  - sudo -i bash -x -c 'echo "HiddenServicePort 80 127.0.0.1:8082" >> /etc/tor/torrc'
  - sudo -i bash -x -c '/etc/init.d/tor restart'
  - sudo TRAVIS=true -i bash -x -c '/etc/init.d/globaleaks restart'
  - sleep 10
  - curl 127.0.0.1:8082 | grep "GlobaLeaks"
>>>>>>> b148d42d
<|MERGE_RESOLUTION|>--- conflicted
+++ resolved
@@ -8,9 +8,6 @@
 before_script:
   - curl -s https://raw2.github.com/globaleaks/GlobaLeaks/master/scripts/travis/before_script.sh | sh
 script:
-<<<<<<< HEAD
-  - curl -s https://raw2.github.com/globaleaks/GlobaLeaks/master/scripts/travis/script.sh | sh
-=======
   - sudo -i bash -x -c 'apt-get update -y'
   - sudo -i bash -x -c 'apt-get install curl git python-software-properties -y'
   - sudo -i bash -x -c 'mkdir -p /data/globaleaks'
@@ -40,5 +37,4 @@
   - sudo -i bash -x -c '/etc/init.d/tor restart'
   - sudo TRAVIS=true -i bash -x -c '/etc/init.d/globaleaks restart'
   - sleep 10
-  - curl 127.0.0.1:8082 | grep "GlobaLeaks"
->>>>>>> b148d42d
+  - curl 127.0.0.1:8082 | grep "GlobaLeaks"