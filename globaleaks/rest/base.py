# -*- coding: UTF-8
#
#   rest/base
#   *********
#
#   Contains all the logic handle input and output validation.

<<<<<<< HEAD

=======
>>>>>>> 635626f8
uuid_regexp = r'([a-f0-9]{8}-[a-f0-9]{4}-[a-f0-9]{4}-[a-f0-9]{4}-[a-f0-9]{12})'

dateType = r'(.*)'
# contentType = r'(application|audio|text|video|image)'
# via stackoverflow:
# /^(application|audio|example|image|message|model|multipart|text|video)\/[a-zA-Z0-9]+([+.-][a-zA-z0-9]+)*$/
contentType = r'(.*)'

fileDict = {
            "name": unicode,
            "description": unicode,
            "size": int,
            "content_type": contentType,
            "date": dateType,
}

formFieldsDict = {
            "key": unicode,
            "presentation_order": int,
            "name": unicode,
            "required": bool,
            "hint": unicode,
            "type": unicode
}<|MERGE_RESOLUTION|>--- conflicted
+++ resolved
@@ -5,10 +5,6 @@
 #
 #   Contains all the logic handle input and output validation.
 
-<<<<<<< HEAD
-
-=======
->>>>>>> 635626f8
 uuid_regexp = r'([a-f0-9]{8}-[a-f0-9]{4}-[a-f0-9]{4}-[a-f0-9]{4}-[a-f0-9]{12})'
 
 dateType = r'(.*)'
