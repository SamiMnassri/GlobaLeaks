# -*- coding: UTF-8
#   Requests
#   ********
#
# This file contain the specification of all the requests that can be made by a
# GLClient to a GLBackend.
# These specifications may be used with rest.validateMessage() inside of the
# handler to verify if the request is correct.

uuid_regexp                       = r'^([a-f0-9]{8}-[a-f0-9]{4}-[a-f0-9]{4}-[a-f0-9]{4}-[a-f0-9]{12})$'
receiver_img_regexp               = r'^([a-f0-9]{8}-[a-f0-9]{4}-[a-f0-9]{4}-[a-f0-9]{4}-[a-f0-9]{12}).png$'
email_regexp                      = r'^([\w-]+\.)*[\w-]+@([\w-]+\.)+[a-z]{2,4}$|^$'
email_regexp_or_empty             = r'^([\w-]+\.)*[\w-]+@([\w-]+\.)+[a-z]{2,4}$|^$'
hidden_service_regexp             = r'^http://[0-9a-z]{16}\.onion$'
hidden_service_regexp_or_empty    = r'^http://[0-9a-z]{16}\.onion$$|^$'
web_url_regexp                    = r'^http(s?)://(\w+)\.(.*)$'
web_url_regexp_or_empty           = r'^http(s?)://(\w+)\.(.*)$|^$'
x_frame_options_mode_regexp       = r'^(deny)|(allow-from)$'
x_frame_options_allow_from_regexp = r'^(http(s?)://(\w+)\.(.*)$|^)?$'

dateType = r'(.*)'

# contentType = r'(application|audio|text|video|image)'
# via stackoverflow:
# /^(application|audio|example|image|message|model|multipart|text|video)\/[a-zA-Z0-9]+([+.-][a-zA-z0-9]+)*$/
contentType = r'(.*)'

fileDict = {
    'name': unicode,
    'description': unicode,
    'size': int,
    'content_type': contentType,
    'date': dateType,
    }

formFieldsDict = {
    'key': unicode,
    'presentation_order': int,
    'name': unicode,
    'required': bool,
    'preview': bool,
    'hint': unicode,
    'type': unicode,
}

authDict = {
    'username' : unicode,
    'password' : unicode,
    'role' : unicode
}

wbSubmissionDesc = {
    'wb_fields' : dict,
    'context_id' : uuid_regexp,
    'receivers' : [ uuid_regexp ],
    'files' : [ uuid_regexp ],
    'finalize' : bool,
}

receiverReceiverDesc = {
    'name' : unicode,
    'password' : unicode,
    'old_password': unicode,
    # 'username' : unicode, XXX at creation time is the same of mail_address
    'mail_address' : email_regexp,
    'description' : unicode,
    'gpg_key_armor': unicode,
    'gpg_key_remove': bool,
    "gpg_enable_notification": bool,
    "comment_notification": bool,
    "file_notification": bool,
    "tip_notification": bool,
    "message_notification": bool,
    # remind:
    # notification language, a default need to be provided
    # and need to be sets by receiver (atm: 'en')
}

actorsCommentDesc = {
    'content' : unicode,
}

actorsTipOpsDesc = {
    'global_delete' : bool,
    'extend': bool,
    'is_pertinent': bool,
}

adminNodeDesc = {
    'name': unicode,
    'description' : unicode,
    'presentation' : unicode,
    'subtitle': unicode,
    'footer': unicode,
    'terms_and_conditions': unicode,
    'security_awareness_title': unicode,
    'security_awareness_text': unicode,
    'hidden_service' : hidden_service_regexp_or_empty,
    'public_site' : web_url_regexp_or_empty,
    'stats_update_time' : int,
    'email' : email_regexp_or_empty, # FIXME old versions of globaleaks have an empty value
    'password' : unicode,            # and in addition the email is not set before wizard.
    'old_password' : unicode,
    'languages_enabled': [ unicode ],
    'languages_supported': list,
    'default_language' : unicode,
    'maximum_namesize': int,
    'maximum_textsize': int,
    'maximum_filesize': int,
    'tor2web_admin': bool,
    'tor2web_submission': bool,
    'tor2web_receiver': bool,
    'tor2web_unauth': bool,
    'postpone_superpower': bool,
    'can_delete_submission': bool,
    'exception_email': email_regexp,
    'reset_css': bool,
    'reset_homepage': bool,
    'ahmia': bool,
    'anomaly_checks': bool,
    'allow_unencrypted': bool,
    'x_frame_options_mode': x_frame_options_mode_regexp,
    'x_frame_options_allow_from': x_frame_options_allow_from_regexp,
    'wizard_done': bool,
    'receipt_regexp': unicode,
    'terms_and_conditions': unicode,
    'disable_privacy_badge': bool,
    'disable_security_awareness_badge': bool,
    'disable_security_awareness_questions': bool,
    'configured': bool,
}

adminNotificationDesc = {
    'server': unicode,
    'port': int,
    'security': unicode, # 'TLS' or 'SSL' only
    'username': unicode,
    'password': unicode,
    'source_name' : unicode,
    'source_email' : email_regexp,
    'encrypted_tip_template': unicode,
    'encrypted_tip_mail_title': unicode,
    'plaintext_tip_template': unicode,
    'plaintext_tip_mail_title': unicode,
    'encrypted_file_template': unicode,
    'encrypted_file_mail_title': unicode,
    'plaintext_file_template': unicode,
    'plaintext_file_mail_title': unicode,
    'encrypted_comment_template': unicode,
    'encrypted_comment_mail_title': unicode,
    'plaintext_comment_template': unicode,
    'plaintext_comment_mail_title': unicode,
    'encrypted_message_template': unicode,
    'encrypted_message_mail_title': unicode,
    'plaintext_message_template': unicode,
    'plaintext_message_mail_title': unicode,
    'zip_description': unicode,
    'disable': bool,
}

adminContextDesc = {
    'name': unicode,
    'description': unicode,
    'receiver_introduction': unicode,
    'fields_introduction': unicode,
    'postpone_superpower': bool,
    'can_delete_submission': bool,
    'maximum_selectable_receivers': int,
    'require_file_description': bool,
    'delete_consensus_percentage': int,
    'require_pgp': bool,
    'selectable_receiver': bool,
    'tip_max_access' : int,
    'tip_timetolive' : int,
    'file_max_download' : int,
    'escalation_threshold' : int,
    'receivers' : [ uuid_regexp ],
    'fields': [ formFieldsDict ],
    'file_required': bool,
    'tags' : [ unicode ],
    'select_all_receivers': bool,
    'show_small_cards': bool,
    'show_receivers': bool,
<<<<<<< HEAD
    'enable_private_messages': bool,
=======
    'enable_private_messages': bool, 
>>>>>>> cb6cb012
    'presentation_order': int,
#    'step': AssertionError("Need to be update the Context format")
}

adminReceiverDesc = {
    'password': unicode,
    'mail_address': email_regexp,
    'name': unicode,
    'description': unicode,
    'contexts': [ uuid_regexp ],
    'receiver_level': int,
    'can_delete_submission': bool,
    'postpone_superpower': bool,
    'tags': [ unicode ],
    'tip_notification': bool,
    'file_notification': bool,
    'comment_notification': bool,
    'message_notification': bool,
    'gpg_key_remove': bool,
    'gpg_key_fingerprint': unicode,
    'gpg_key_info': unicode,
    'gpg_key_armor': unicode,
    'gpg_key_status': unicode,
    'gpg_enable_notification': bool,
    'presentation_order': int,
}

anonNodeDesc = {
    'name': unicode,
    'subtitle': unicode,
    'description': unicode,
    'presentation': unicode,
    'terms_and_conditions': unicode,
    'footer': unicode,
    'security_awareness_title': unicode,
    'security_awareness_text': unicode,
    'hidden_service' : hidden_service_regexp_or_empty,
    'public_site' : web_url_regexp_or_empty,
    'email' : email_regexp,
    'languages_enabled': [ unicode ],
    'languages_supported': list,
    'default_language' : unicode,
    'maximum_namesize': int,
    'maximum_textsize': int,
    'maximum_filesize': int,
    'tor2web_admin': bool,
    'tor2web_submission': bool,
    'tor2web_receiver': bool,
    'tor2web_unauth': bool,
    'postpone_superpower': bool,
    'can_delete_submission': bool,
    'ahmia': bool,
    'anomaly_checks': bool,
    'allow_unencrypted': bool,
    'wizard_done': bool,
    'configured': bool,
    'receipt_regexp': unicode,
    'disable_privacy_badge': bool,
    'disable_security_awareness_badge': bool,
    'disable_security_awareness_questions': bool
}

TipOverview = {
    'status': unicode,
    'context_id': uuid_regexp,
    'creation_lifetime': dateType,
    'receivertips': list,
    'creation_date': dateType,
    'context_name': unicode,
    'id': uuid_regexp,
    'wb_access_counter': int,
    'internalfiles': list,
    'comments': list,
    'wb_last_access': unicode,
    'expiration_date': dateType,
    'pertinence_counter': int,
}

TipsOverview = [ TipOverview ]

UserOverview = {
    'receivertips': list,
    'receiverfiles': list,
    'gpg_key_status': unicode,
    'id': uuid_regexp,
    'name': unicode,
}

UsersOverview = [ UserOverview ]

FileOverview = {
    'rfiles': int,
    'stored': bool,
    'name': unicode,
    'content_type': unicode,
    'itip': uuid_regexp,
    'path': unicode,
    'creation_date': dateType,
    'id': uuid_regexp,
    'size': int,
}

FilesOverview = [ FileOverview ]

StatsLine = {
     'file_uploaded': int,
     'new_submission': int,
     'finalized_submission': int,
     'anon_requests': int,
     'creation_date': dateType,
}

StatsCollection = [ StatsLine ]

AnomalyLine = {
     'message': unicode,
     'creation_date': dateType,
}

AnomaliesCollection = [ AnomalyLine ]

nodeReceiver = {
     'update_date': unicode,
     'receiver_level': int,
     'name': unicode,
     'tags': [ unicode ],
     'contexts': [ uuid_regexp ],
     'description': unicode,
     'presentation_order': int,
     'gpg_key_status': unicode,
     'id': uuid_regexp,
     'creation_date': dateType,
}

nodeReceiverCollection = [ nodeReceiver ]

# TODO - TO be removed when migration is complete
field = {
    'incremental_number': int,
    'name': unicode,
    'hint': unicode,
    'required': bool,
    'presentation_order': int,
    'trigger': list,
    'key': uuid_regexp,
    'preview': bool,
    'type': unicode,
}

nodeContext = {
    'select_all_receivers': bool,
    'name': unicode,
    'presentation_order': int,
    'fields': [ field ],
    'description': unicode,
    'selectable_receiver': bool,
    'tip_timetolive': int,
    'submission_introduction': unicode,
    'maximum_selectable_receivers': int,
    'show_small_cards': bool,
    'show_receivers': bool,
    'enable_private_messages': bool,
    'file_max_download': int,
    'require_pgp': bool,
    'tip_max_access': int,
    'file_required': bool,
    'id': uuid_regexp,
    'receivers': [ uuid_regexp ],
    'submission_disclaimer': unicode,
    'escalation_threshold': int,
}

nodeContextCollection = [ nodeContext ]

ahmiaDesc = {
    'description': unicode,
    'language': unicode,
    'title': unicode,
    'contactInformation': unicode,
    'relation': unicode,
    'keywords': unicode,
    'type': unicode,
}

staticFile = {
    'elapsed_time': float,
    'size': int,
    'filelocation': unicode,
    'content_type': unicode,
    'filename': unicode,
}

staticFileCollectionElem = {
    'size': int,
    'filename': unicode,
}

staticFileCollection = [ staticFileCollectionElem ]

internalTipDesc = {
    'wb_fields': dict,
    'pertinence': int,
    'receivers': [ uuid_regexp ],
    'context_id': uuid_regexp,
    'access_limit': int,
    'creation_date': dateType,
    'mark': unicode,
    'id': uuid_regexp,
    'files': [ uuid_regexp ],
    'expiration_date': dateType,
    'download_limit': int,
    'escalation_threshold': int,
}

# TODO if the admin has visibility to different variables compared to the WB
# if its so, rename to FieldDesc (generic)

adminFieldDesc = {
    'label': unicode,
    'description': unicode,
    'hint': unicode,
    'multi_entry': bool,
    'x': int,
    'y': int,
    'required': bool,
    'preview': bool,
    'stats_enabled': bool,
    'type': (r'^('
             'inputbox|'
             'textarea|'
             'selectbox|'
             'radiobutton|'
             'checkbox|'
             'multiselect|'
             'modal|'
             'dialog|'
             'tos|'
             'fieldgroup)$'),
    'options': dict, # we can't define a format here ? because the key need to be strict to field_type format ?
}

adminFieldTree = [
    {
        'id': uuid_regexp,
        'children': [uuid_regexp],
    },
]

adminStepDesc = {
    'context_id': uuid_regexp,
    'number' : int,
    'label': unicode,
    'description': unicode,
    'hint': unicode,
}

adminStepDeleteList = [
    {
        'context_id': uuid_regexp,
        'number': int,
    }
]

adminStepUpdate = {
    'context_id': uuid_regexp,
    'fields': [ int ],

adminStepDescList = [ adminStepDesc ]

wizardFieldDesc = {
    'incremental_number': int,
    'localized_name': dict,
    'localized_hint': dict,
    'type': unicode,
    'trigger': list,
    'defined_options': list, # can be None, I don't remember if can be other ?
}

wizardNodeDesc = {
    'presentation': dict,
    'footer': dict,
    'subtitle': dict,
    'terms_and_conditions': dict,
}

wizardFieldUpdate = {
    'version': int,
    'fields': [ wizardFieldDesc ],
    'node': wizardNodeDesc,
}

wizardFirstSetup = {
    'receiver' : adminReceiverDesc,
    'context' : adminContextDesc,
    'node' : adminNodeDesc,
    'appdata' : wizardFieldUpdate,
}<|MERGE_RESOLUTION|>--- conflicted
+++ resolved
@@ -181,11 +181,7 @@
     'select_all_receivers': bool,
     'show_small_cards': bool,
     'show_receivers': bool,
-<<<<<<< HEAD
     'enable_private_messages': bool,
-=======
-    'enable_private_messages': bool, 
->>>>>>> cb6cb012
     'presentation_order': int,
 #    'step': AssertionError("Need to be update the Context format")
 }
@@ -452,6 +448,7 @@
 adminStepUpdate = {
     'context_id': uuid_regexp,
     'fields': [ int ],
+}
 
 adminStepDescList = [ adminStepDesc ]
 
