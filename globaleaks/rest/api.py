--- conflicted
+++ resolved
@@ -96,59 +96,8 @@
 if __name__ == "__main__":
     """
     if invoked directly we will run the application.
-
-<<<<<<< HEAD
+    """
     from twisted.internet import reactor
-    from twisted.web import server
-
-
-    # not all APIs are know at the start of the software,
-    # modules can implement their own REST
-
-    tipAPImap = { 
-            'download_material': downloadMaterialHandler,
-            'add_comment': addCommentHandler,
-            'pertinence': pertinenceHandler,
-            'add_description': addDescriptionHandler
-        }
-
-    adminAPImap = { 
-           'contexts': adminContextHandler,
-           'node': adminNodeHandler,
-           'group' : adminGroupHandlers,        # WC
-           'receivers': adminReceiversHandlers, # WC
-           'modules': adminModulesHandlers      # WC
-        }
-
-    APImap = {
-       'node': nodeHandler,
-       'submission': submissionHandlers, # wildcard handling 
-       'tip': tipAPImap, # tipHandlers,   # handle the default path
-       'admin': adminAPImap, #  adminHandlers, # too
-       'receiver' : receiverHandlers # too!
-    }
-
-    print "\n"
-    print "adminAPImap", len(adminAPImap)
-    print "APImap", len(APImap)
-    print "tipAPImap", len(tipAPImap)
-    #APImap.update(tipAPImap)
-    #APImap.update(adminAPImap)
-    print "sum:", len(APImap)
-
-    for k, v in APImap.items():
-        if isinstance(v, dict):
-            print k
-            for sk, sv in v.items():
-                print "\t",sk," => ", str(sv)
-        else:
-            print k," => ", str(v)
-=======
-    XXX remove after having debugged.
-    """
-
-    from twisted.internet import reactor
->>>>>>> 8dc4dd30
 
     application = Application(spec)
     reactor.listenTCP(8082, application)
