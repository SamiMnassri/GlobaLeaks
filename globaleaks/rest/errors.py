--- conflicted
+++ resolved
@@ -284,7 +284,6 @@
     error_code = 39
     status_code = 400 # Generic 400 error
     reason = ("The upload request overcome the Md limits (%dMd)" %
-<<<<<<< HEAD
           (GLSetting.memory_copy.maximum_filesize / 1024 * 1024) )
 
 class GPGKeyInvalid(GLException):
@@ -294,16 +293,13 @@
     error_code = 40
     status_code = 406
     reason = "The GPG key proposed can't be imported"
-=======
-             (GLSetting.memory_copy.maximum_filesize / 1024 * 1024) )
 
 class SessionExpired(GLException):
     """
     Raised by GLHTTPServer, when a raw upload is bigger than acceptable
     """
-    error_code = 40
+    error_code = 41
     status_code = 400 # Generic 400 error
 
     def __init__(self, lifetime, role):
-        self.reason = "The time for your role (%s) is %s" % (role, lifetime)
->>>>>>> d9171f6a
+        self.reason = "The time for your role (%s) is %s" % (role, lifetime)