# -*- coding: UTF-8
#   utils
#   *****
#
# GlobaLeaks Utility Functions

from datetime import datetime, timedelta
import logging
import re
import os
import sys
import time
import traceback

from OpenSSL import SSL
from twisted.internet.endpoints import TCP4ClientEndpoint
from txsocksx.client import SOCKS5ClientEndpoint
from txsocksx.ssl import SSLWrapClientEndpoint

from StringIO import StringIO

from twisted.internet import reactor
from twisted.internet.defer import Deferred
from twisted.mail.smtp import ESMTPSenderFactory
from twisted.internet.ssl import ClientContextFactory
from twisted.protocols import tls

from twisted.python import log as twlog
from Crypto.Hash import SHA256
from twisted.internet import fdesc

from globaleaks.settings import GLSetting


class Publisher(twlog.LogPublisher):
    """
    Customized LogPublisher
    """
    def info(self, *arg, **kw):
        kw['logLevel'] = logging.INFO
        return self.msg(*arg, **kw)

    def debug(self, *arg, **kw):
        kw['logLevel'] = logging.DEBUG
        return self.msg(*arg, **kw)

    def err(self, *arg, **kw):
        kw['logLevel'] = logging.ERROR
        return twlog.err(*arg, **kw)

    def start_logging(self):
        """
        If configured enables logserver
        """
        if GLSetting.logfile:
            logfile_observer = twlog.FileLogObserver(open(GLSetting.logfile,
                                                     'w'))
            self.addObserver(logfile_observer.emit)

        logpy_observer = twlog.PythonLoggingObserver('globaleaks')
        logpy_observer.logger.setLevel(GLSetting.loglevel)
        self.addObserver(logpy_observer.emit)

log = Publisher()

def query_yes_no(question, default="no"):
    """Ask a yes/no question via raw_input() and return their answer.

    "question" is a string that is presented to the user.

    "default" is the presumed answer if the user just hits <Enter>.
              It must be "yes" (the default), "no" or None (meaning
              an answer is required of the user).

    The "answer" return value is one of "yes" or "no".
    """
    valid = {"y":True, "n":False}
    if default == None:
        prompt = " [y/n] "
    elif default == "yes":
        prompt = " [Y/n] "
    elif default == "no":
        prompt = " [y/N] "
    else:
        raise ValueError("invalid default answer: '%s'" % default)

    while True:
        sys.stdout.write(question + prompt)
        choice = raw_input().lower()
        if default is not None and choice == '':
            return valid[default]
        elif choice in valid:
            return valid[choice]
        else:
            sys.stdout.write("Please respond with 'y' or 'n'\n\n")

## Hashing utils

def get_file_checksum(filepath):

    sha = SHA256.new()

    chunk_size = 8192

    with open(filepath, 'rb') as fp:

        fdesc.setNonBlocking(fp.fileno())
        while True:
            chunk = fp.read(chunk_size)
            if len(chunk) == 0:
                break
            sha.update(chunk)

    return sha.hexdigest()

## time facilities ##

def utc_future_date(seconds=0, minutes=0, hours=0):
    """
    @param seconds: get a datetime obj with now+hours
    @param minutes: get a datetime obj with now+minutes
    @param hours: get a datetime obj with now+seconds
    @return: a datetime object
    """
    delta = seconds + (minutes * 60) + (hours * 3600)
    delta = timedelta(seconds=delta) - timedelta(seconds=time.timezone)
    return datetime.utcnow() + delta


def datetime_now():
    """
    @return: a datetime object of now, coherent with the timezone
    """
    now = datetime.utcnow() - timedelta(seconds=time.timezone)
    return now


def is_expired(old_date, seconds=0, minutes=0, hours=0, day=0):
    """
    @param old_date: the datetime stored in the databased

    @param seconds, minutes, hours, day
        the expire time of the element

    @return:
        if the amount requeste by those four param has been reached
        is returned True, else is returned False
    """
    if not old_date:
        return False

    total_hours = (day * 24) + hours
    check = old_date
    check += timedelta(seconds=seconds, minutes=minutes, hours=total_hours)
    now = datetime.utcnow() - timedelta(seconds=time.timezone)

    # print "now", now," check", check, "return:", str(now > check)
    return now > check


def pretty_date_time(when):
    """
    @param when: a datetime
    @return: the date in ISO 8601, or 'Never' if not set
    """
    if when is None:
        return u'Never'
    else:
        return when.isoformat()

## Mail utilities ##

def sendmail(authentication_username, authentication_password, from_address,
             to_address, message_file, smtp_host, smtp_port=25, security="SSL"):
    """
    Sends an email using SSLv3 over SMTP

    @param authentication_username: account username
    @param authentication_secret: account password
    @param from_address: the from address field of the email
    @param to_address: the to address field of the email
    @param message_file: the message content
    @param smtp_host: the smtp host
    @param smtp_port: the smtp port
    """

    result_deferred = Deferred()

    context_factory = ClientContextFactory()
    context_factory.method = SSL.SSLv3_METHOD

    if security != "SSL":
        requireTransportSecurity = True
    else:
        requireTransportSecurity = False

    factory = ESMTPSenderFactory(
        authentication_username,
        authentication_password,
        from_address,
        to_address,
        message_file,
        result_deferred,
        contextFactory=context_factory,
        requireAuthentication=(authentication_username and authentication_password),
        requireTransportSecurity=requireTransportSecurity)

    if security == "SSL":
        factory = tls.TLSMemoryBIOFactory(context_factory, True, factory)

    if GLSetting.tor_socks_enable:
        socksProxy = TCP4ClientEndpoint(reactor, GLSetting.socks_host, GLSetting.socks_port)
        endpoint = SOCKS5ClientEndpoint(smtp_host, smtp_port, socksProxy)
    else:
        socksProxy = TCP4ClientEndpoint(reactor, smtp_host, smtp_port)

    d = endpoint.connect(factory)
    d.addErrback(result_deferred.errback)

    return result_deferred


def mail_exception(etype, value, tback):
    """
    Formats traceback and exception data and emails the error,
    This would be enabled only in the testing phase and testing release,
    not in production release.

    @param etype: Exception class type
    @param value: Exception string value
    @param tback: Traceback string data
    """
    mail_exception.mail_counter += 1

    exc_type = re.sub("(<(type|class ')|'exceptions.|'>|__main__.)",
                     "", str(etype))
    tmp = []

    tmp.append("From: %s\n" % ("stackexception@globaleaks.org"))
    tmp.append("To: %s\n" % ("stackexception@lists.globaleaks.org"))
    tmp.append("Subject: GLBackend Exception [%d]\n" % mail_exception.mail_counter)
    tmp.append("Content-Type: text/plain; charset=ISO-8859-1\n")
    tmp.append("Content-Transfer-Encoding: 8bit\n\n")
    tmp.append("Source: %s\n\n" % " ".join(os.uname()))
    tmp.append("%s %s" % (exc_type.strip(), etype.__doc__))
<<<<<<< HEAD
    tmp.append(traceback.format_exception(type_, value, tb))
=======

    tmp.append(traceback.format_exception(etype, value, tb))
>>>>>>> 7a1e7dfe

    message = StringIO(''.join(tmp))

    log.debug("Exception Mail (%d):\n%s" % (mail_exception.mail_counter, ''.join(tmp)) )

    sendmail("stackexception@globaleaks.org",
             "stackexception99",
             "stackexception@globaleaks.org",
             "stackexception@lists.globaleaks.org",
             message,
             "box549.bluehost.com",
             25)

mail_exception.mail_counter = 0

def acquire_mail_address(request):
    """
    Extracts email address from request

    @param request: expect a receiver request (notification_fields key, with
        mail_address key inside)
    @return: False if is invalid or missing the email address, and the
        lowercase mail address if is valid
    """

    if 'notification_fields' not in request:
        return False

    if 'mail_address' not in request['notification_fields']:
        return False

    mail_string = str(request['notification_fields']['mail_address']).lower()
    if not re.match("^([\w-]+\.)*[\w-]+@([\w-]+\.)+[a-z]{2,4}$", mail_string):
        log.debug("Invalid email address format [%s]" % mail_string)
        return False

    return unicode(mail_string)


def acquire_url_address(inputstring, hidden_service=False, http=False):

    accepted = False

    if hidden_service and re.match("^[0-9a-z]{16}\.onion$", inputstring):
        accepted |= True

    if http and re.match("^http(s?)://(\w+)\.(.*)$", inputstring):
        accepted |= True

    return accepted<|MERGE_RESOLUTION|>--- conflicted
+++ resolved
@@ -243,12 +243,8 @@
     tmp.append("Content-Transfer-Encoding: 8bit\n\n")
     tmp.append("Source: %s\n\n" % " ".join(os.uname()))
     tmp.append("%s %s" % (exc_type.strip(), etype.__doc__))
-<<<<<<< HEAD
-    tmp.append(traceback.format_exception(type_, value, tb))
-=======
-
-    tmp.append(traceback.format_exception(etype, value, tb))
->>>>>>> 7a1e7dfe
+
+    tmp.append(traceback.format_exception(etype, value, tback))
 
     message = StringIO(''.join(tmp))
 
