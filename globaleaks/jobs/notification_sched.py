# -*- coding: UTF-8
#
#   notification_sched
#   ******************
#
# Notification implementation, documented along the others asynchronous
# operations, in Architecture and in jobs/README.md
from twisted.internet.defer import inlineCallbacks

from globaleaks.jobs.base import GLJob
from globaleaks.plugins.base import Event
from globaleaks import models
from globaleaks.settings import transact
from globaleaks.utils import log
<<<<<<< HEAD
=======
from globaleaks.plugins import notification
from collections import namedtuple

Event = namedtuple('Event',
                   ['type', 'trigger', 'af', 'rf', 'tip_id'])
>>>>>>> fa3b33fd

class APSNotification(GLJob):
    @transact
    def tip_notification(self, store):
        plugin_type = u'notification'
        print 'dicoane;'
        not_notified_tips = store.find(models.ReceiverTip,
                                       models.ReceiverTip.mark == models.ReceiverTip._marker[0]
        )
        node = store.find(models.Node).one()

        log.debug('tip_notification fired!')

        if not node.notification_settings:
            return

        notification_settings = self._get_notification_settings()

        event = Event(type=u'tip', trigger='diocane', af=notification_settings,
                      rf=None, tip_id=None)

        for cplugin in settings.notification_plugins:
            plugin = getattr(notification, cplugin)(event.af)
            for rtip in not_notified_tips:
                event.rf = rtip.receiver.notification_fields
                event.tip_id = rtip.id
                notify = yield plugin.do_notify(event)

                @notify.addCallback
                def success(self, result):
                    log.debug('notificication sucess')
                    rtip.mark = models.ReceiverTip._marker[1]
                @notify.addErrback
                def error(self, result):
                   log.debug('notificication failure')
                   rtip.mark = models.ReceiverTip._marker[2]


    def operation(self):
        """
        Goal of this event is to check all the:
            Tips
            Comment
            Folder
            System Event

        marked as 'not notified' and perform notification.
        Notification plugin chose if perform a communication or not,
        Then became marked as:
            'notification ignored', or
            'notified'

        Every notification plugin NEED have a checks to verify
        if notification has been correctly performed. If not (eg: wrong
        login/password, network errors) would be marked as:
        'unable to be notified', and a retry logic is in TODO
        """
        return self.tip_notification()
        # TODO results log and stats
        # TODO results log and stats
        # Comment Notification here it's just an incomplete version, that never would supports
        # digest or retry, until Task manager queue is implemented<|MERGE_RESOLUTION|>--- conflicted
+++ resolved
@@ -12,14 +12,11 @@
 from globaleaks import models
 from globaleaks.settings import transact
 from globaleaks.utils import log
-<<<<<<< HEAD
-=======
 from globaleaks.plugins import notification
 from collections import namedtuple
 
 Event = namedtuple('Event',
                    ['type', 'trigger', 'af', 'rf', 'tip_id'])
->>>>>>> fa3b33fd
 
 class APSNotification(GLJob):
     @transact
