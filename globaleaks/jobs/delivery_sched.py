# -*- coding: UTF-8
#
#   delivery_sched
#   **************
#
# Implements the delivery operations performed when a new submission
# is created, or a new file is append to an existing Tip. delivery
# works on the file and on the fields, not in the comments.
#
# Call also the FileProcess working point, in order to verify which
# kind of file has been submitted.
import os
import sys

from twisted.internet.defer import inlineCallbacks

from globaleaks.jobs.base import GLJob
from globaleaks.models import InternalFile, InternalTip, ReceiverTip, \
                              ReceiverFile, Receiver
from globaleaks.settings import transact, transact_ro, GLSetting
from globaleaks.utils import get_file_checksum, log, pretty_date_time
from globaleaks.security import GLBGPG
from globaleaks.handlers.admin import admin_serialize_receiver

__all__ = ['APSDelivery']

def serialize_internalfile(ifile):
    ifile_dict = {
        'id': ifile.id,
        'internaltip_id' : ifile.internaltip_id,
        'name' : ifile.name,
        'sha2sum' : ifile.sha2sum,
        'file_path' : ifile.file_path,
        'content_type' : ifile.content_type,
        'size' : ifile.size,
        'mark' : ifile.mark,
    }
    return ifile_dict

@transact_ro
def get_files_by_itip(store, itip_id):
    try:
        ifiles = store.find(InternalFile, InternalFile.internaltip_id == unicode(itip_id))
    except Exception as excep:
        log.err("Unable to retrive InternalFile(s) from InternalTip! %s" % excep)
        return []

    ifile_list = []
    for ifil in ifiles:
        ifile_list.append(serialize_internalfile(ifil))

    return ifile_list


def serialize_receiverfile(rfile):
    rfile_dict = {
        'id' : rfile.id,
        'internaltip_id' : rfile.internaltip_id,
        'internalfile_id' : rfile.internalfile_id,
        'receiver_id' : rfile.receiver_id,
        'receiver_tip_id' : rfile.receiver_tip_id,
        'file_path' : rfile.file_path,
        'size' : rfile.size,
        'downloads' : rfile.downloads,
        'last_access' : rfile.last_access,
        'mark' : rfile.mark,
        'status' : rfile.status,
    }
    return rfile_dict

@transact_ro
def get_receiverfile_by_itip(store, itip_id):
    try:
        rfiles = store.find(ReceiverFile, ReceiverFile.internaltip_id == unicode(itip_id))
    except Exception as excep:
        log.err("Unable to retrive ReceiverFile(s) from InternalTip! %s" % excep)
        return []

    rfile_list = []
    for rfil in rfiles:
        rfile_list.append(serialize_receiverfile(rfil))

    return rfile_list


@transact
def receiverfile_planning(store):
    """
    This function roll over the InternalFile uploaded, extract a path, id and
    receivers associated, one entry for each combination. representing the
    ReceiverFile that need to be created.

    REMIND: (keyword) esclation escalate pertinence vote
    here need to be updated whenever an escalation is implemented.
    checking of status and marker and recipients
    """

    try:
        files = store.find(InternalFile, InternalFile.mark == InternalFile._marker[0])
    except Exception as excep:
        log.err("Unable to find InternalFile in scheduler! %s" % str(excep))
        return []

    rfileslist = []
    for filex in files:

        if not filex.internaltip:
            log.err("Integrity failure: the file %s of %s"\
                    "has not an InternalTip assigned (path: %s)" %
                    (filex.name, pretty_date_time(filex.creation_date), filex.file_path) )

            try:
                store.remove(filex)
            except Exception as excep:
                log.err("Unable to remove InternalFile in scheduler! %s" % str(excep))
                continue

            try:
                os.unlink( os.path.join(GLSetting.submission_path, filex.file_path) )
            except OSError as excep:
                log.err("Unable to remove %s in integrity fixing routine: %s" %
                    (filex.file_path, excep.strerror) )
                continue

        # here we select the file which deserve to be processed.
        # They need to be:
        #   From a Tip in (Tip = 'finalize' or 'first' )
        #   From an InternalFile (File = 'ready')
        # Tips may have two statuses both valid.
        # if these conditions are met the InternalFile(s) is/are marked as 'locked',
<<<<<<< HEAD
        # so that if a forced or planned delivery scheduler runs it doesn't touch the file already queued.
        if (filex.internaltip.mark == InternalTip._marker[1] or
=======
        # Whenever a delivery scheduler run, do not touch 'locked' file, and if 'locked' file
        # appears in the Admin interface of file overview, this mean that something is broken.
        if (filex.internaltip.mark == InternalTip._marker[1] or \
>>>>>>> 5b6fe45e
            filex.internaltip.mark == InternalTip._marker[2]) and \
            (filex.mark == InternalFile._marker[0]):
            filex.mark = InternalFile._marker[1] # 'locked'
        else:
            continue

        try:
            for receiver in filex.internaltip.receivers:
                receiver_desc = admin_serialize_receiver(receiver, GLSetting.memory_copy.default_language)

                if receiver_desc['gpg_key_status'] == Receiver._gpg_types[1] and receiver_desc['gpg_enable_files']:
                    rfileslist.append([ filex.id,
                                        ReceiverFile._status_list[2], # encrypted
                                        filex.file_path, filex.size, receiver_desc ])
                else:
                    rfileslist.append([ filex.id,
                                        ReceiverFile._status_list[1], # reference
                                        filex.file_path, filex.size, receiver_desc ])
        except Exception as excep:
            log.debug("Invalid Storm operation in checking for GPG cap: %s" % excep)
            continue

    return rfileslist


def fsops_gpg_encrypt(fpath, recipient_gpg):
    """
    return
        path of encrypted file,
        length of the encrypted file

    this function is used to encrypt a file for a specific recipient.
    commonly 'receiver_desc' is expected as second argument;
    anyhow a simpler dict can be used.

    required keys are checked on top

    """
    assert isinstance(recipient_gpg, dict), "invalid recipient"
    assert recipient_gpg.has_key('gpg_key_armor'), "missing key"
    assert recipient_gpg.has_key('gpg_key_status'), "missing status"
    assert recipient_gpg['gpg_key_status'] == u'Enabled', "GPG not enabled"
    assert recipient_gpg.has_key('name'), "missing recipient Name"

    try:
        gpoj = GLBGPG(recipient_gpg)

        if not gpoj.validate_key(recipient_gpg['gpg_key_armor']):
            raise Exception("Unable to validate key")

        ifile_abs = os.path.join(GLSetting.submission_path, fpath)

        with file(ifile_abs, "r") as f:
            encrypted_file_path, encrypted_file_size = \
                gpoj.encrypt_file(ifile_abs, f, GLSetting.submission_path)

        gpoj.destroy_environment()

        assert encrypted_file_size > 1
        assert os.path.isfile(encrypted_file_path)

        return encrypted_file_path, encrypted_file_size

    except Exception as excep:
        # Yea, please, don't mention protocol downgrade.
        log.err("Error in encrypting %s for %s: fallback in plaintext (%s)" % (
            fpath, recipient_gpg['name'], excep
        ) )
        raise excep


@transact
def receiverfile_create(store, fid, status, fpath, flen, receiver_desc):

    assert type(1) == type(flen)
    assert isinstance(receiver_desc, dict)
    assert os.path.isfile(os.path.join(GLSetting.submission_path, fpath))

    try:
        ifile = store.find(InternalFile, InternalFile.id == unicode(fid)).one()

        log.debug("ReceiverFile creation for user %s, file %s (%d bytes %s)"
                % (receiver_desc['name'], ifile.name, flen, status ) )
        receiverfile = ReceiverFile()

        receiverfile.downloads = 0
        receiverfile.receiver_id = receiver_desc['receiver_gus']
        receiverfile.internalfile_id = ifile.id
        receiverfile.internaltip_id = ifile.internaltip_id

        # Receiver Tip reference
        rtrf = store.find(ReceiverTip, ReceiverTip.internaltip_id == ifile.internaltip_id,
                          ReceiverTip.receiver_id == receiver_desc['receiver_gus']).one()
        receiverfile.receiver_tip_id = rtrf.id

        # inherit by previous operation and checks
        receiverfile.file_path = fpath
        receiverfile.size = flen
        receiverfile.status = status

        receiverfile.mark = ReceiverFile._marker[0] # not notified

        store.add(receiverfile)
        store.commit()

        # to avoid eventual file leakage or inconsistency, now is
        # loaded the object to verify reference

        test = store.find(ReceiverFile, ReceiverFile.internalfile_id == fid,
                          ReceiverFile.receiver_id == receiver_desc['receiver_gus']).one()

        # assert over context, filesystem and receiver state
        assert test.internaltip.context_id, "Context broken"
        assert os.path.isfile(
            os.path.join(GLSetting.submission_path,
                         test.file_path)), "FS broken (r)"
        assert os.path.isfile(
            os.path.join(GLSetting.submission_path,
                         test.internalfile.file_path)), "FS broken (i)"
        assert test.receiver.user.state != u'disabled', "User broken"

        return serialize_receiverfile(receiverfile)

    except Exception as excep:
        log.err("Error when saving ReceiverFile %s for %s: %s" % (
                fpath, receiver_desc['name'], str(excep) ))
        return []


# called in a transact!
def create_receivertip(store, receiver, internaltip, tier):
    """
    Create ReceiverTip for the required tier of Receiver.
    """
    log.debug('Creating ReceiverTip for: %s (level %d in request %d)'
            % (receiver.name, receiver.receiver_level, tier))

    if receiver.receiver_level != tier:
        return

    receivertip = ReceiverTip()
    receivertip.internaltip_id = internaltip.id
    receivertip.access_counter = 0
    receivertip.expressed_pertinence = 0
    receivertip.receiver_id = receiver.id
    receivertip.mark = ReceiverTip._marker[0]

    store.add(receivertip)

    return receivertip.id


@transact
def tip_creation(store):
    """
    look for all the finalized InternalTip, create ReceiverTip for the
    first tier of Receiver, and shift the marker in 'first' aka di,ostron.zo
    """
    created_rtip = []

    finalized = store.find(InternalTip, InternalTip.mark == InternalTip._marker[1])

    for internaltip in finalized:

        for receiver in internaltip.receivers:
            rtip_id = create_receivertip(store, receiver, internaltip, 1)

            created_rtip.append(rtip_id)

        internaltip.mark = internaltip._marker[2]

    if len(created_rtip):
        log.debug("The finalized submissions had created %d ReceiverTip(s)" % len(created_rtip))

    return created_rtip

    # update below with the return_dict
    #promoted = store.find(InternalTip,
    #                    ( InternalTip.mark == InternalTip._marker[2],
    #                      InternalTip.pertinence_counter >= InternalTip.escalation_threshold ) )

    #for internaltip in promoted:
    #    for receiver in internaltip.receivers:
    #        rtip_id = create_receivertip(store, receiver, internaltip, 2)
    #        created_tips.append(rtip_id)
    #
    #    internaltip.mark = internaltip._marker[3]


@transact
def do_final_internalfile_update(store, ifile_track):

    assert isinstance(ifile_track, dict), "ifile_track is wrong"
    for file_id, status in ifile_track.iteritems():
        ifil = store.find(InternalFile, InternalFile.id == unicode(file_id)).one()

        try:
            ifil.mark = status
            store.commit()
        except Exception as excep:
            log.err("Unable to switch mode in InternalFile %s: %s" % (ifil.name, excep) )
            continue

        log.debug("Status sets for ifile %s = %s" %(
            file_id, status
        ))



class APSDelivery(GLJob):

    @staticmethod
    @inlineCallbacks
    def operation():
        """
        Goal of this function is to process/validate files, compute their checksums and
        apply the configured delivery method.
        """

        try:
            # ==> Submission && Escalation
            info_created_tips = yield tip_creation()
            if info_created_tips:
                log.debug("Delivery job: created %d tips" % len(info_created_tips))
        except Exception as excep:
            log.err("Exception in asyncronous delivery job: %s" % excep )
            sys.excepthook(*sys.exc_info())

        # ==> Files && Files update,
        #     InternalFile set as 'locked' status
        #
        # all exceptions handled inside.
        #     
        # the function returns a list of lists:
        #     [ "file_id", status, "f_path", len, "receiver_desc" ]
        rfileslist = yield receiverfile_planning()

        if not rfileslist:
            return

        # Remind: *HERE* can be performed operation in filesystem (before checksum
        # was computed, now has been moved, anyway future filetype checks would be
        # here
        # Here need to be done because is outside of the DB transact thread

        log.debug("Delivery task: generating %d ReceiverFile(s)" % len(rfileslist) )

        ifile_track = {}
        # would collect { 'internalfile_id' : 'new_status' }, initialized here and filled below
        for (fid, status, fpath, flen, receiver_desc) in rfileslist:

            if not ifile_track.has_key(fid):
                ifile_track.update({fid : None })

            if status == ReceiverFile._status_list[2]: # 'encrypted'
                try:
                    fpath, flen = fsops_gpg_encrypt(fpath, receiver_desc)
                except Exception as excep:
                    log.err("Unable to complete GPG encrypt on %s for %s: %s" %
                            (fpath, receiver_desc['name'], excep))
                    continue

            try:
                yield receiverfile_create(fid, status, fpath, flen, receiver_desc)
            except Exception as excep:
                log.err("Unable to create receiverfile from %s for %s: %s" %
                        (fpath, receiver_desc['name'], excep))
                continue

        # extract only the internalfile effectively


        # This loop permits to remove internalfile that is no more useful after the creation of receivertip.
        # e.g.: all the receiver have GPG key and so the reference is useless.

        for ifile_id, empty_status in ifile_track.iteritems():
            almost_one_reference = False

            for (fid, status, fname, flen, receiver_desc) in rfileslist:
                if ifile_id == fid and status == 'reference':
                    almost_one_reference = True

            if not almost_one_reference:
                log.debug("Removing useless plain file: %s" % fname)
                path = os.path.join(GLSetting.submission_path, fname)
                try:
                    os.unlink(path)
                except Exception as excep:
                    log.err("Unable to remove ifile in %s: %s" % (
                        path, str(excep)
                    ))
                    # In DB the ifile remain with status 'locked'; this may arise suspects
                    # but still this error need to be properly handled/reported
                    continue

                ifile_track.update({ifile_id: InternalFile._marker[3] }) # Removed
            else:
                ifile_track.update({ifile_id: InternalFile._marker[2] }) # Ready

        yield do_final_internalfile_update(ifile_track)
<|MERGE_RESOLUTION|>--- conflicted
+++ resolved
@@ -128,14 +128,9 @@
         #   From an InternalFile (File = 'ready')
         # Tips may have two statuses both valid.
         # if these conditions are met the InternalFile(s) is/are marked as 'locked',
-<<<<<<< HEAD
-        # so that if a forced or planned delivery scheduler runs it doesn't touch the file already queued.
-        if (filex.internaltip.mark == InternalTip._marker[1] or
-=======
         # Whenever a delivery scheduler run, do not touch 'locked' file, and if 'locked' file
         # appears in the Admin interface of file overview, this mean that something is broken.
         if (filex.internaltip.mark == InternalTip._marker[1] or \
->>>>>>> 5b6fe45e
             filex.internaltip.mark == InternalTip._marker[2]) and \
             (filex.mark == InternalFile._marker[0]):
             filex.mark = InternalFile._marker[1] # 'locked'
