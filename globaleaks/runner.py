--- conflicted
+++ resolved
@@ -44,11 +44,7 @@
 if platformType == "win32":
     from twisted.scripts._twistw import ServerOptions, \
         WindowsApplicationRunner
-<<<<<<< HEAD
     class GLBaseRunnerWindows(WindowsApplicationRunner):
-=======
-    class GLBaseRunner(WindowsApplicationRunner):
->>>>>>> 07b0aa9a
         """
         This runner is specific to windows.
         """
@@ -77,11 +73,7 @@
     from twisted.scripts._twistd_unix import ServerOptions, \
         UnixApplicationRunner
     ServerOptions = ServerOptions
-<<<<<<< HEAD
     class GLBaseRunnerUnix(UnixApplicationRunner):
-=======
-    class GLBaseRunner(UnixApplicationRunner):
->>>>>>> 07b0aa9a
         """
         This runner is specific to Unix systems.
         """
