# -*- coding: UTF-8

import os
import json
import time
import uuid

from cyclone import httpserver
from cyclone.web import Application
from cyclone.util import ObjectDict as OD

from twisted.trial import unittest
from twisted.test import proto_helpers
from twisted.internet.defer import inlineCallbacks

from storm.twisted.testing import FakeThreadPool

from globaleaks.settings import GLSetting, transact
from globaleaks.handlers.admin import create_context, create_receiver
from globaleaks.handlers.submission import create_submission, create_whistleblower_tip
from globaleaks import db, utils, models

VALID_PASSWORD1 = u'justapasswordwithaletterandanumberandbiggerthan8chars'
VALID_PASSWORD2 = u'justap455w0rdwithaletterandanumberandbiggerthan8chars'
INVALID_PASSWORD = u'antani'
transact.tp = FakeThreadPool()

transact.debug = True
class TestWithDB(unittest.TestCase):
    def setUp(self):
        GLSetting.set_devel_mode()
        GLSetting.scheduler_threadpool = FakeThreadPool()
        GLSetting.sessions = {}
        GLSetting.working_path = os.path.abspath(os.path.join(GLSetting.root_path, 'testing_dir'))
        GLSetting.eval_paths()
        GLSetting.remove_directories()
        GLSetting.create_directories()
        return db.create_tables(create_node=True)

class TestGL(TestWithDB):

    @inlineCallbacks
    def _setUp(self):
        yield TestWithDB.setUp(self)
        self.setUp_dummy()
        yield self.fill_data()

    def setUp(self):
        return self._setUp()

    def setUp_dummy(self):

        dummyStuff = MockDict()

        self.dummyContext = dummyStuff.dummyContext
        self.dummySubmission = dummyStuff.dummySubmission
        self.dummyNotification = dummyStuff.dummyNotification
        self.dummyReceiver = dummyStuff.dummyReceiver
        self.dummyNode = dummyStuff.dummyNode

    @inlineCallbacks
    def fill_data(self):
        try:
            receiver = yield create_receiver(self.dummyReceiver)
            self.dummyReceiver['receiver_gus'] = receiver['receiver_gus']
        except Exception as excp:
            print "Fail fill_data/create_receiver: %s" % excp

        try:
            self.dummyContext['receivers'] = [ self.dummyReceiver['receiver_gus'] ]
            context = yield create_context(self.dummyContext)
            self.dummyContext['context_gus'] = context['context_gus']

        except Exception as excp:
            print "Fail fill_data/create_context: %s" % excp

        self.dummySubmission['context_gus'] = self.dummyContext['context_gus']
        self.dummySubmission['receivers'] = [ self.dummyReceiver['receiver_gus'] ]
        self.dummySubmission['wb_fields'] = fill_random_fields(self.dummyContext)

        try:
            submission = yield create_submission(self.dummySubmission, finalize=True)
            self.dummySubmission['id'] = submission['id']
            self.dummySubmission['submission_gus'] = submission['submission_gus']
        except Exception as excp:
            print "Fail fill_data/create_submission: %s" % excp

        try:
            self.dummyWBTip = yield create_whistleblower_tip(self.dummySubmission)
        except Exception as excp:
            print "Fail fill_data/create_whistleblower: %s" % excp


    def localization_set(self, dict_l, dict_c, language):
        ret = dict(dict_l)

        for attr in getattr(dict_c, "localized_strings"):
            ret[attr] = {}
            ret[attr][language] = unicode(dict_l[attr])
        
        return ret

class TestHandler(TestGL):
    """
    :attr _handler: handler class to be tested
    """
    _handler = None

    @inlineCallbacks
    def setUp(self):
        """
        override default handlers' get_store with a mock store used for testing/
        """
        yield TestGL.setUp(self)
        self.responses = []

        @classmethod
        def mock_write(cls, response=None):
            # !!!
            # Here we are making the assumption that every time write() get's
            # called it contains *all* of the response message.
            if response:
                self.responses.append(response)

        self._handler.write = mock_write
        # we make the assumption that we will always use call finish on write.
        self._handler.finish = mock_write

        # we need to reset settings.session to keep each test independent
        GLSetting.sessions = dict()


    def request(self, jbody=None, role=None, user_id=None, headers=None, body='',
            remote_ip='0.0.0.0', method='MOCK'):

        """
        Function userful for performing mock requests.

        Args:

            jbody:
                The body of the request as a dict (it will be automatically
                converted to string)

            body:
                The body of the request as a string

            role:
                If we should perform authentication role can be either "admin",
                "receiver" or "wb"

            user_id:
                If when performing authentication the session should be bound
                to a certain user_id.

            method:
                HTTP method, e.g. "GET" or "POST"

            uri:
                URL to fetch

            role:
                the role

            headers:
                (dict or :class:`cyclone.httputil.HTTPHeaders` instance) HTTP
                headers to pass on the request

            remote_ip:
                If a particular remote_ip should be set.

        """
        if jbody and not body:
            body = json.dumps(jbody)
        elif body and jbody:
            raise ValueError('jbody and body in conflict')

        application = Application([])

        tr = proto_helpers.StringTransport()
        connection = httpserver.HTTPConnection()
        connection.factory = application
        connection.makeConnection(tr)

        request = httpserver.HTTPRequest(uri='mock',
                                         method=method,
                                         headers=headers,
                                         body=body,
                                         remote_ip=remote_ip,
                                         connection=connection)

        handler = self._handler(application, request)
        if role:
            session_id = '4tehlulz'
            new_session = OD(
                   borndate=utils.datetime_now(),
                   id=session_id,
                   role=role,
                   user_id=user_id
            )
            GLSetting.sessions[session_id] = new_session
            handler.request.headers['X-Session'] = session_id
        return handler


class MockDict():
    """
    This class just create all the shit we need for emulate a GLNode
    """

    def __init__(self):

        self.dummyReceiver = {
            'receiver_gus': unicode(uuid.uuid4()),
            'password': VALID_PASSWORD1,
            'old_password': u"",
            'name': u'Ned Stark',
            'description': u'King MockDummy Receiver',
            'notification_fields': {'mail_address': u'maker@iz.cool.yeah'},
            'username': u'maker@iz.cool.yeah',
            'can_delete_submission': True,
            'receiver_level': 1,
            'contexts' : [],
            'tags': [ u'first', u'second', u'third' ],
            'tip_notification': True,
            'file_notification': True,
            'comment_notification': True,
<<<<<<< HEAD
            'gpg_key_info': u'',
            'gpg_key_fingerprint' : u'',
            'gpg_key_status' : u'',
            'gpg_key_armor' : u'',
            'gpg_enable_notification': True,
            'gpg_enable_files': True,
            'gpg_key_remove': False
=======
            'gpg_key_armor': u'',
            'gpg_key_remove': False,
            'gpg_enable_notification': False,
            'gpg_enable_files': False,
            'gpg_key_status': models.Receiver._gpg_types[0] # disabled

>>>>>>> 635626f8
        }

        self.dummyContext = {
            'context_gus': unicode(uuid.uuid4()),
            # localized stuff
            'name': u'created by shooter',
            'receipt_description': u'xx',
            'submission_introduction': u'yy',
            'submission_disclaimer': u'kk',
            'description': u'This is the update',
            # fields, usually overwritten in content by fill_random_fields
            'fields': [
                  {"name": "Short title",
                   "hint": "Describe your tip-off with a line/title",
                   "required": True,
                   "presentation_order": 1,
                   "value": "",
                   "key": "Short title",
                   "type": "text"
                  },
                  {"name": "Full description",
                   "hint": "Describe the details of your tip-off",
                   "required": True,
                    "presentation_order": 2,
                    "value": "",
                    "key": "Full description",
                    "type": "text"
                  },
                  {"name": "Files description",
                   "hint": "Describe the submitted files",
                   "required": False,
                   "presentation_order": 3,
                   "value": "",
                   "key": "Files description",
                   "type": "text"}
                 ],
            'selectable_receiver': False,
            'tip_max_access': 10,
            # tip_timetolive is expressed in days
            'tip_timetolive': 20,
            # submission_timetolive is expressed in hours
            'submission_timetolive': 48,
            'file_max_download' :1,
            'escalation_threshold': 1,
            'receivers' : [],
            'tags': [],
            'receipt_regexp': u'[A-Z]{4}\+[0-9]{5}',
            'file_required': False,
        }

        self.dummySubmission = {
            'context_gus': '',
            'wb_fields': fill_random_fields(self.dummyContext),
            'finalize': False,
            'receivers': [],
        }

        self.dummyNode = {
            'name':  u"Please, set me: name/title",
            'description':  u"Please, set me: description",
            'presentation': u'This is what appears on top',
            'hidden_service':  u"http://1234567890123456.onion",
            'public_site':  u"https://globaleaks.org",
            'email':  u"email@dumnmy.net",
            'stats_update_time':  2, # hours,
            'languages_supported':  [ ], # It's ignored, but expect a list
            'languages_enabled':  [ "it" , "en" ],
            'password' : '',
            'old_password' : '',
            'salt': 'OMG!, the Rains of Castamere ;( ;(',
            'salt_receipt': '<<the Lannisters send their regards>>',
            'maximum_descsize' : GLSetting.defaults.maximum_descsize,
            'maximum_filesize' : GLSetting.defaults.maximum_filesize,
            'maximum_namesize' : GLSetting.defaults.maximum_namesize,
            'maximum_textsize' : GLSetting.defaults.maximum_textsize,
            'tor2web_admin' : True,
            'tor2web_submission' : True,
            'tor2web_tip' : True,
            'tor2web_receiver' : True,
            'tor2web_unauth' : True,
            'exception_email' : GLSetting.defaults.exception_email,
        }

        self.dummyNotification = {
            'server': u'mail.foobar.xxx',
            'port': 12345,
            'username': u'staceppa',
            'password': u'antani',
            'security': u'SSL',
            'tip_template': u'tip message: %sNodeName%',
            'comment_template': u'comment message: %sNodeName%',
            'file_template': u'file message: %sNodeName%',
            'activation_template': u'activation message: %sNodeName%',
            'tip_mail_title': u'xxx',
            'comment_mail_title': u'yyy',
            'file_mail_title': u'kkk',
            'activation_mail_title': u'uuu',
        }


def fill_random_fields(context_desc):
    """
    getting the context dict, take 'fields'.
    then populate a valid dict of key : value, usable as wb_fields

    """
    assert context_desc
    fields_list = context_desc['fields']
    assert len(fields_list) >= 1

    ret_dict = {}
    for sf in fields_list:

        assert sf.has_key(u'name')
        assert sf.has_key(u'key')
        assert sf.has_key(u'hint')
        assert sf.has_key(u'presentation_order')
        assert sf.has_key(u'value')
        assert sf.has_key(u'type')
        # assert sf.has_key(u'required')

        unicode_weird = ''.join(unichr(x) for x in range(0x400, 0x4FF) )
        ret_dict.update({ sf.get(u'key') : unicode_weird })

    return ret_dict<|MERGE_RESOLUTION|>--- conflicted
+++ resolved
@@ -225,22 +225,13 @@
             'tip_notification': True,
             'file_notification': True,
             'comment_notification': True,
-<<<<<<< HEAD
             'gpg_key_info': u'',
             'gpg_key_fingerprint' : u'',
-            'gpg_key_status' : u'',
+            'gpg_key_status': models.Receiver._gpg_types[0], # disabled
             'gpg_key_armor' : u'',
             'gpg_enable_notification': True,
             'gpg_enable_files': True,
             'gpg_key_remove': False
-=======
-            'gpg_key_armor': u'',
-            'gpg_key_remove': False,
-            'gpg_enable_notification': False,
-            'gpg_enable_files': False,
-            'gpg_key_status': models.Receiver._gpg_types[0] # disabled
-
->>>>>>> 635626f8
         }
 
         self.dummyContext = {
