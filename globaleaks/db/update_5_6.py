# -*- encoding: utf-8 -*-

from globaleaks.db.base_updater import TableReplacer
<<<<<<< HEAD
from globaleaks.models import Model, User
from globaleaks.utils import datetime_null
from storm.locals import Bool, Pickle, Unicode, Int, DateTime
from globaleaks import DATABASE_VERSION
=======
from globaleaks.models import Model, User, ReceiverTip
from storm.locals import Unicode, Int, DateTime
>>>>>>> 1e72d289

class User_version_4(Model):
    __storm_table__ = 'user'

    username = Unicode()
    password = Unicode()
    salt = Unicode()
    role = Unicode()
    state = Unicode()
    last_login = DateTime()
    first_failed = DateTime()
    failed_login_count = Int()

class Node_version_4(Model):
    __storm_table__ = 'node'

    name = Unicode()
    public_site = Unicode()
    hidden_service = Unicode()
    email = Unicode()
    receipt_salt = Unicode()
    last_update = DateTime()
    database_version = Int()
    languages_supported = Pickle()
    languages_enabled = Pickle()
    default_language = Unicode()
    description = Pickle()
    presentation = Pickle()
    stats_update_time = Int()
    maximum_namesize = Int()
    maximum_descsize = Int()
    maximum_textsize = Int()
    maximum_filesize = Int()
    tor2web_admin = Bool()
    tor2web_submission = Bool()
    tor2web_tip = Bool()
    tor2web_receiver = Bool()
    tor2web_unauth = Bool()
    exception_email = Unicode()

class Comment_version_0(Model):
    __storm_table__ = 'comment'

    internaltip_id = Unicode()
    author = Unicode()
    content = Unicode()
    type = Unicode()
    mark = Unicode()

class Replacer56(TableReplacer):

    def migrate_User(self):
<<<<<<< HEAD
        print "%s User migration, enhancement anti bruteforce techniques: #%d" % (
              self.debug_info, self.store_old.find(self.get_right_model("User", 5)).count() )
=======
        print "%s User upgrade (bruteforce detection supported): #%d" % (
              self.debug_info, self.store_old.find(self.get_right_model("User", 6)).count() )
>>>>>>> 1e72d289

        old_users = self.store_old.find(self.get_right_model("User", 5))

        for old_user in old_users:

<<<<<<< HEAD
            new_obj = self.get_right_model("User", 6)()
=======
            new_obj = User()

            # last_failed_attempt is throw away!
>>>>>>> 1e72d289
            new_obj.id = old_user.id
            new_obj.username = old_user.username
            new_obj.password = old_user.password
            new_obj.salt = old_user.salt
            new_obj.role = old_user.role
            new_obj.state = old_user.state
            new_obj.last_login = old_user.last_login
            new_obj.failed_login_count = old_user.failed_login_count
            new_obj.creation_date = old_user.creation_date

            self.store_new.add(new_obj)
        self.store_new.commit()

    def migrate_ReceiverFile(self):
        """
        This version do not need a new model/SQL, because just had
        enforced and sets the receiver_tip_id, that before was not assigned
        """

        print "%s ReceiverFile migration assistant, (receiver tip reference): #%d" % (
            self.std_fancy, self.store_old.find(self.get_right_model("ReceiverFile", 6)).count() )

        old_rf = self.store_old.find(self.get_right_model("ReceiverFile", 6))

        for orf in old_rf:

            new_obj = self.get_right_model("ReceiverFile", 6)()

            new_obj.id = orf.id
            new_obj.internaltip_id = orf.internaltip_id
            new_obj.internalfile_id = orf.internalfile_id
            new_obj.receiver_id = orf.receiver_id

            # Receiver Tip reference
            rtrf = self.store_old.find(ReceiverTip, ReceiverTip.internaltip_id == orf.internaltip_id,
                              ReceiverTip.receiver_id == orf.receiver_id).one()
            new_obj.receiver_tip_id = rtrf.id
            # XXX perhaps switch with get_right_model for the future versions

            new_obj.status = orf.status
            new_obj.size = orf.size
            new_obj.file_path = orf.file_path
            new_obj.creation_date = orf.creation_date
            new_obj.mark = orf.mark
            new_obj.downloads = orf.downloads

            self.store_new.add(new_obj)
        self.store_new.commit()

    def migrate_Node(self):
        print "%s Node migration assistant: (Supports or receiver with postpone superpower) #%d" % (
            self.debug_info, self.store_old.find(self.get_right_model("Node", 5)).count() )

        old_node = self.store_old.find(self.get_right_model("Node", 5)).one()

        new_node = self.get_right_model("Node", 6)()

        # the new entry!
        new_node.postpone_superpower = False #default

        new_node.id = old_node.id
        new_node.name = old_node.name
        new_node.public_site = old_node.public_site
        new_node.hidden_service = old_node.hidden_service
        new_node.email = old_node.email

        new_node.database_version = DATABASE_VERSION
        new_node.stats_update_time = old_node.stats_update_time
        new_node.maximum_descsize = old_node.maximum_descsize
        new_node.maximum_filesize = old_node.maximum_filesize
        new_node.maximum_namesize = old_node.maximum_namesize
        new_node.maximum_textsize = old_node.maximum_textsize
        new_node.tor2web_admin = old_node.tor2web_admin
        new_node.tor2web_receiver = old_node.tor2web_receiver
        new_node.tor2web_submission = old_node.tor2web_submission
        new_node.tor2web_tip = old_node.tor2web_tip
        new_node.tor2web_unauth = old_node.tor2web_unauth
        new_node.exception_email = old_node.exception_email

        new_node.receipt_salt = old_node.receipt_salt

        new_node.presentation = old_node.presentation
        new_node.description = old_node.description
        new_node.default_language = old_node.default_language
        new_node.languages_enabled = old_node.languages_enabled
        new_node.languages_supported = old_node.languages_supported

        new_node.last_update = old_node.last_update
        new_node.creation_date = old_node.creation_date

        self.store_new.add(new_node)
        self.store_new.commit()

    def migrate_Comment(self):
        """
        add the system_content = Pickle() field
        """

        print "%s Comments migration (added system_content): #%d" % (
            self.debug_info, self.store_old.find(self.get_right_model("Comment", 5)).count())

        old_comments = self.store_old.find(self.get_right_model("Comment", 5))

        for oc in old_comments:

            new_obj = self.get_right_model("Comment", 6)()

            new_obj.author = oc.author
            new_obj.content = oc.content
            new_obj.creation_date = oc.creation_date
            new_obj.id = oc.id
            new_obj.internaltip_id = oc.internaltip_id
            new_obj.mark = oc.mark
            new_obj.type = oc.type
            # system_content can also be not initialized

            self.store_new.add(new_obj)
        self.store_new.commit()
<|MERGE_RESOLUTION|>--- conflicted
+++ resolved
@@ -1,15 +1,9 @@
 # -*- encoding: utf-8 -*-
 
 from globaleaks.db.base_updater import TableReplacer
-<<<<<<< HEAD
-from globaleaks.models import Model, User
-from globaleaks.utils import datetime_null
 from storm.locals import Bool, Pickle, Unicode, Int, DateTime
 from globaleaks import DATABASE_VERSION
-=======
-from globaleaks.models import Model, User, ReceiverTip
-from storm.locals import Unicode, Int, DateTime
->>>>>>> 1e72d289
+from globaleaks.models import ReceiverTip, Model
 
 class User_version_4(Model):
     __storm_table__ = 'user'
@@ -62,25 +56,16 @@
 class Replacer56(TableReplacer):
 
     def migrate_User(self):
-<<<<<<< HEAD
         print "%s User migration, enhancement anti bruteforce techniques: #%d" % (
               self.debug_info, self.store_old.find(self.get_right_model("User", 5)).count() )
-=======
-        print "%s User upgrade (bruteforce detection supported): #%d" % (
-              self.debug_info, self.store_old.find(self.get_right_model("User", 6)).count() )
->>>>>>> 1e72d289
 
         old_users = self.store_old.find(self.get_right_model("User", 5))
 
         for old_user in old_users:
 
-<<<<<<< HEAD
             new_obj = self.get_right_model("User", 6)()
-=======
-            new_obj = User()
 
             # last_failed_attempt is throw away!
->>>>>>> 1e72d289
             new_obj.id = old_user.id
             new_obj.username = old_user.username
             new_obj.password = old_user.password
