--- conflicted
+++ resolved
@@ -24,11 +24,7 @@
       <div ng-controller="AdminContextsCtrl">
         <div class="row">
           <div class="span4">
-<<<<<<< HEAD
-            <h3>Contexts list</h3>
-=======
-            <h3>{{ "Contexts list" | translate }}</h4>
->>>>>>> 33713824
+            <h3>{{ "Contexts list" | translate }}</h3>
           </div>
         </div>
 
