--- conflicted
+++ resolved
@@ -15,72 +15,6 @@
 root = os.path.abspath(os.path.join(this_directory, '..'))
 sys.path.insert(0, root)
 
-<<<<<<< HEAD
-=======
-def pip_version_check():
-    def version_number_compare(version1, version2):
-        return cmp(parse_version(version1), parse_version(version2))
-
-    installed_packages = dict()
-    for dist in pip.get_installed_distributions(local_only=False):
-        installed_packages[dist.project_name.lower()] = dist.version
-
-    unmet_requirements = []
-    with open(root + "/requirements.txt", "r") as rf:
-        p = re.compile('\s*(?P<package>[a-zA-Z0-9_.]+)(?P<condition>([<=>]){2}|([<>]){1})?(?P<version>\S+)?')
-        while 1:
-            requirement = rf.readline().strip()
-            if not requirement:
-                break
-            match = p.match(requirement)
-            if match:
-                package = match.group('package').lower()
-                version = match.group('version')
-                condition = match.group('condition')
-
-                if package not in installed_packages:
-                    unmet_requirements.append(requirement)
-                    continue
-
-                if condition:
-                    installed_version = installed_packages[package]
-                    check = version_number_compare(installed_version, version)
-                    if condition == "<":
-                        if check >= 0:
-                            unmet_requirements.append(requirement)
-                            continue
-                    elif condition == "<=":
-                        if check > 0:
-                            unmet_requirements.append(requirement)
-                            continue
-                    elif condition == "==":
-                        if check != 0:
-                            unmet_requirements.append(requirement)
-                            continue
-                    elif condition == ">=":
-                        if check < 0:
-                            unmet_requirements.append(requirement)
-                            continue
-                    elif condition == ">":
-                        if check <= 0:
-                            unmet_requirements.append(requirement)
-                            continue
-
-    if unmet_requirements:
-        print "Some GlobaLeaks requirements are unmet in pyenv environment\n"
-        print "Unmet requirements:"
-        for unmet_requirement in unmet_requirements:
-            print "\t" + unmet_requirement
-        print "\n"
-        print "The problem can be solved by:"
-        print "1) Following the guidelines at https://github.com/globaleaks/GlobaLeaks/wiki/Linux"
-        print "   [ and verify that you're inside the pyenv! ]"
-        print "2) Installing missing requirements using pip install -r requirements.txt"
-        quit(-1)
-
-pip_version_check()
-
->>>>>>> 04527393
 from globaleaks.utils import query_yes_no
 from globaleaks.settings import GLSetting
 from twisted.python import usage
