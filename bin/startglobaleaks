#!/usr/bin/env python
# -*- encoding: utf-8 -*-

import os
import re
import sys
import random

<<<<<<< HEAD

try:
    import scrypt
    import apscheduler
    import cyclone
    import storm
    import transaction
    import txsocksx
    import Crypto
except:
    print "You're missing some requirements in your pyenv/in your system"
=======
import pip
from pkg_resources import parse_version

from twisted.python import usage

# Avoid the export PYTHONPATH insanity
this_directory = os.path.dirname(__file__)
root = os.path.abspath(os.path.join(this_directory, '..'))
sys.path.insert(0, root)

from globaleaks.settings import GLSetting

def version_number_compare(version1, version2):
    return cmp(parse_version(version1), parse_version(version2))

installed_packages = dict()
for dist in pip.get_installed_distributions():
    installed_packages[dist.project_name.lower()] = dist.version

unmet_requirements = []
with open("requirements.txt", "r") as rf:
    p = re.compile('\s*(?P<package>[a-zA-Z0-9_.]+)(?P<condition>([<=>]){2}|([<>]){1})?(?P<version>\S+)?')
    while 1:
        requirement = rf.readline().strip()
        if not requirement:
            break
        match = p.match(requirement)
        if match:
            package = match.group('package').lower()
            version = match.group('version')
            condition = match.group('condition')
            
            if package not in installed_packages:
                unmet_requirements.append(requirement)
                continue
            
            if condition:
                installed_version = installed_packages[package]
                check = version_number_compare(installed_version, version)
                if condition == "<":
                    if check >= 0:
                        unmet_requirements.append(requirement)
                        continue
                elif condition == "<=":
                    if check > 0:
                        unmet_requirements.append(requirement)
                        continue
                elif condition == "==":
                    if check != 0:
                        unmet_requirements.append(requirement)
                        continue
                elif condition == ">=":
                    if check < 0:
                        unmet_requirements.append(requirement)
                        continue
                elif condition == ">":
                    if check <= 0:
                        unmet_requirements.append(requirement)
                        continue

if unmet_requirements:
    print "Some GlobaLeaks requirements are unmet in pyenv environment\n"
    print "Unmet requirements:"
    for unmet_requirement in unmet_requirements:
        print "\t" + unmet_requirement
>>>>>>> fd6f69c6
    print "\n"
    print "The problem can be solved by:"
    print "1) Following the guidelines at https://github.com/globaleaks/GlobaLeaks/wiki/Linux"
    print "2) Installing missing requirements using pip install -r requirements.txt"
    quit()
<<<<<<< HEAD

from twisted.python import usage
from globaleaks.settings import GLSetting

# Avoid the export PYTHONPATH insanity
this_directory = os.path.dirname(__file__)
root = os.path.abspath(os.path.join(this_directory, '..'))
sys.path.insert(0, root)

=======
    
    comparison = version_number_compare(available[0], dist.version)
    print dist
>>>>>>> fd6f69c6

###
# eadem mutata resurgo https://gitorious.org/gulch-ann/gulch-ann/blobs/master/src/python/pyl.py#line222
###
def colorize(txt, col):
    """

    Colorized output.

    Plataform dependent: Linux

    """

    color_dict = {
            'GREY':   0, 'RED':   1, 'GREEN':   2,
            'YELLOW': 3, 'BLUE':  4, 'MAGENTA': 5,
            'CYAN':   6, 'WHITE': 7, 'BLACK':   8
            }
    return '\033[1;3%dm%s\033[0m' %(color_dict[col], txt)


print colorize("""
MMMMMMMMM.$$$$$$$$$$$$$$$Z.DNNNNNNNNNNNNNNN .NNNNNNNNNNNNNNNZ.NNNNNNNNNNNNNNNN M
MMMMMMMM Z$ZZZZZZZZZZZZZ$..NNNNNNNNNNNNNNN7.NNNNNNNNNNNNNNNN.NNNNNNNNNNNNNNNNM.M
MMMMMMM.,Z$ZZZZZZZZZZZZZ=.NNNNNNNNNNNNNNNM.NNNNNNNNNNNNNNNN.DNNNNNNNNNNNNNNNNM.M
MMMMMM+.ZZZZZZZZZZZZZZZZ.MNNNNNNNNNNNNNNM.NNNNNNNNNNNNNNNN ,NNNNNNNNNNNNNNNNNM.M
MMMMMN.$ZZZZZZZZZZZZZZ$.NNNNNNNNNNNNNNNN.:NNNNNNNNNNNNNNM=.NNNNNNNNNNNNNNNNNNM.M
MMMMM.Z$ZZZZZ$ZZZZZZZ$.ZNNNNNNNNNNNNNNN..NNNNNNNNNNNNNNN$.NNNNNNNNNNNNNNNNNNNM.M
MMMM.IZZZZZ~.+ZZZZZZ$..MNNNNM..NNNNNNN8.NNNNNN..NNNNNNNN.MNNNNN..MNNNNNNNNNNNM.M
MMM..ZZZZZZZZZZZZZZ$I.NNNNNNNNNNNNNNNN.NNNNNNNNNNNNNNNM.8NNNNNNNNNNNNNNNNNNNNM.M
MMO.ZZZZZZZZZZZZZZZZ.MNNNNNNNNNNNNNNN.DNNNNNNNNNNNNNNN.=NNNNNNNNNNNNNNNNNNNNNM M
MM.ZZZZZZZZZZZZZZZZ.NNNNNNNNNNNNNNNN.~NNNNNNNNNNNNNNN~.NNNNNNNNNNNNNNNNNNNNNNM.M
M.$$$$Z$ZZZZZZZZZ$.,NNNNNNNNNNNNNNN= NNNNNNNNNNNNNNN8.NNNNNNNNNNNNNNNNNNNNNNNM M
   .. Z$ZZZZZZZZZ......,NNNNNNNNNN$......NNNNNNNNNNM......NNNNNNNNNNNNNNNNNNNM M
MMMMM ZZZZZZZZZZZZZZZ$..NNNNNNNNNNNNNNN: +NNNNNNNNNNNNNN8.:MNNNNNNNNNNNNNNNNNM M
MMMM.?ZZZZZZZZZZZ$$=.?   :.MNNNNNNNN8.~. .$.INNNNNNNNN.,   ..:MNNNNNNNNNNNNNNM M
MMMM.$Z$ZZZZZZZZZZZ       ..NNNNNNNN  . .   .MNNNNNNN.        ?NNNNNNNNNNNNNNM M
MMM . .Z$ZZZZZZ$Z7.        .NNNNNNM.         MNNNNNN.         ?NNNNNNNNNNNNNNM M
MMM . ..ZZZZZZZZ$      .   .M:NNNN.         .N7?NNN:          ?N:MNNNNNNNNNNNM M
MM:.. ..7ZZZZZZZ$             .MNN.         ..  MNN:    .     =. =NNNNNNNNNNNM M
MM... ..$ZZZZZZZ$             7NNN.   . .     ..NNN:            .NNNNNNNNNNNNM M
M8.::~ZZZZZZZZZZ$           ..MNNN.           .NNNN:            ONNNNNNNNNNNNM M
M.$ZZZZZZZZZZZZZ$ . .     . .NNNNN.   . .     .NNNN:            NNNNNNNNNNNNNM M
M.ZZZZZZZZZZZZZZ$ . .       .NNNNN.         ..NNNNN:          .NNNNNNNNNNNNNNM M
""", random.choice(('RED', 'GREEN', 'BLUE', 'YELLOW', 'CYAN')))


header = [
    [15*" "+"  ____ _       _          ", " _ ", 15*" "+" _ "+18*" "],
    [15*" "+"/ ____| |     | |         ", "| |", 15*" "+"| |"+18*" "],
    [14*" "+"| |  __| | ___ | |__   __ _", "| |", "      ___  __ _| | _____            "],
    [14*" "+"| | |_ | |/ _ \| '_ \ / _\`", "| |", "     / _ \/ _\`| |/ / __|           "],
    [14*" "+"| |__| | | (_) | |_) | (_| ", "| |____", "|  __/ (_| |   <\__ \           "],
    [15*" "+"\_____|_|\___/|_.__/ \__,_", "|______|", "\___|\__,_|_|\_\___/           "],
]

for txt1, l, txt2 in header:
    print colorize(txt1, 'RED') + colorize(l, 'MAGENTA') + colorize(txt2, 'RED')

print '\n'
print colorize('Welcome', 'CYAN'), colorize('to', 'YELLOW'), 'Globa'+colorize('Leaks', 'RED')
print ("Alpha release of GlobaLeaks 0.2."
       "Actually, you may require our supports to makes GL works: irc.freenode.net #globaleaks can help you")


GLSetting.parser.add_option("-s", "--storm", type="int",
    help="level of Storm debugging, 0 is suppressed, 1 or more is present",
    dest="storm", default=0)
GLSetting.parser.add_option("-p", "--port", type="int",
    help="TCP port used for listening (default 8082)",
    dest="port", default=8082)
GLSetting.parser.add_option("-l", "--loglevel", type="choice", choices=['INFO', 'WARNING', 'ERROR', 'CRITICAL', 'DEBUG'],
    help="log level: INFO, WARNING, ERROR, CRITICAL, DEBUG",
    dest="loglevel", default="CRITICAL")
GLSetting.parser.add_option("-i", "--io", type="int",
    help="enable JSON I/O logging (limit number of Request/Response), default disabled, 0 unlimited",
    dest="io", default=-1)
GLSetting.parser.add_option("-a", "--accept-host", type="string", dest="host_list",
    help="specify a list comma separated of hostname acceptable by the HTTP server"\
        "(default: 127.0.0.1,localhost. If specify a new hosts, defaults are not more included in the allowed list)",
    default="127.0.0.1,localhost")
GLSetting.parser.add_option("-k", "--socks-port", type="int",
    help="Socks port to use Tor (default 9050)", dest="socks_port")
GLSetting.parser.add_option("-o", "--socks-host", type="string",
    help="Socks host to use Tor (default 127.0.0.1)", dest="socks_host")
GLSetting.parser.add_option("-d", "--tor-socks", type="int",
    help="use tor socks for notification: 1=enabled, 0=disable. (default 1)",
    dest="enable_tor_socks", default=1)


# here the options are parsed, because sys.argv array is whack below
(GLSetting.cmdline_options, args) = GLSetting.parser.parse_args()

GLSetting.load_cmdline_options()
GLSetting.consistency_check()

backend_script = os.path.join(root, 'globaleaks', 'backend.py')

sys.argv[1:] = ['-ny', backend_script]

def run_glbackend():
    from globaleaks import runner

    config = runner.ServerOptions()
    try:
        config.parseOptions()
    except usage.error, ue:
        print config
        print "%s: %s" % (sys.argv[0], ue)
    else:
        print "Starting GlobaLeaks"
        runner.GLBaseRunner(config).run()
        # this is a blocking operation, until app exit
        print "Exiting GlobaLeaks"

run_glbackend()<|MERGE_RESOLUTION|>--- conflicted
+++ resolved
@@ -5,31 +5,25 @@
 import re
 import sys
 import random
-
-<<<<<<< HEAD
-
+import pip
+
+from pkg_resources import parse_version
+
+from twisted.python import usage
+
+# This check is performed after the pip requirements, because if someone is not in pyenv, would
+# get an error from this include:
 try:
-    import scrypt
-    import apscheduler
-    import cyclone
-    import storm
-    import transaction
-    import txsocksx
-    import Crypto
-except:
-    print "You're missing some requirements in your pyenv/in your system"
-=======
-import pip
-from pkg_resources import parse_version
-
-from twisted.python import usage
+    from globaleaks.settings import GLSetting
+except Exception:
+    print "GlobaLeaks error: You're are not in pyenv environment\n"
+    print "Please, follow the usage guidelines explained in: https://github.com/globaleaks/GlobaLeaks/wiki/Linux"
+    quit()
 
 # Avoid the export PYTHONPATH insanity
 this_directory = os.path.dirname(__file__)
 root = os.path.abspath(os.path.join(this_directory, '..'))
 sys.path.insert(0, root)
-
-from globaleaks.settings import GLSetting
 
 def version_number_compare(version1, version2):
     return cmp(parse_version(version1), parse_version(version2))
@@ -84,27 +78,12 @@
     print "Unmet requirements:"
     for unmet_requirement in unmet_requirements:
         print "\t" + unmet_requirement
->>>>>>> fd6f69c6
     print "\n"
     print "The problem can be solved by:"
     print "1) Following the guidelines at https://github.com/globaleaks/GlobaLeaks/wiki/Linux"
     print "2) Installing missing requirements using pip install -r requirements.txt"
     quit()
-<<<<<<< HEAD
-
-from twisted.python import usage
-from globaleaks.settings import GLSetting
-
-# Avoid the export PYTHONPATH insanity
-this_directory = os.path.dirname(__file__)
-root = os.path.abspath(os.path.join(this_directory, '..'))
-sys.path.insert(0, root)
-
-=======
-    
-    comparison = version_number_compare(available[0], dist.version)
-    print dist
->>>>>>> fd6f69c6
+
 
 ###
 # eadem mutata resurgo https://gitorious.org/gulch-ann/gulch-ann/blobs/master/src/python/pyl.py#line222
